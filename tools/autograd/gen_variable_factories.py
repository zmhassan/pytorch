--- conflicted
+++ resolved
@@ -61,15 +61,8 @@
         actuals.append(actual)
     requires_grad = "options.requires_grad()" if has_tensor_options else "false"
     if decl['name'].endswith('_like') and not has_tensor_options:
-<<<<<<< HEAD
-        SUPPORT_MEMORY_FORMAT = ['empty_like', 'full_like', 'ones_like', 'rand_like']
-        if decl['name'] in SUPPORT_MEMORY_FORMAT:
+        if decl['name'] == 'empty_like':
             actuals.insert(-1, '{}.options()'.format(actuals[0]))
-=======
-        # it's a tensor
-        if decl['name'] == 'empty_like':
-            actuals.insert(-1, '{}.options().is_variable(false)'.format(actuals[0]))
->>>>>>> 30757bce
         else:
             actuals.append('{}.options()'.format(actuals[0]))
 
