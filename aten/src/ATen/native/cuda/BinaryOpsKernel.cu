--- conflicted
+++ resolved
@@ -181,7 +181,6 @@
   }
 }
 
-<<<<<<< HEAD
 void max2_kernel_cuda(TensorIterator& iter) {
   if (iter.dtype() == ScalarType::Bool) {
     gpu_kernel(iter, []GPU_LAMBDA(bool a, bool b) -> bool {
@@ -234,7 +233,8 @@
       });
     });
   }
-=======
+}
+
 void smooth_l1_kernel_cuda(TensorIterator& iter) {
   AT_DISPATCH_ALL_TYPES_AND(kHalf, iter.dtype(), "smooth_l1_cuda", [&]() {
     gpu_kernel(iter, [] GPU_LAMBDA(scalar_t a, scalar_t b) -> scalar_t {
@@ -242,7 +242,6 @@
       return z < scalar_t(1.) ? scalar_t(0.5) * z * z : z - scalar_t(0.5);
     });
   });
->>>>>>> d8c66c15
 }
 
 REGISTER_DISPATCH(add_stub, &add_kernel_cuda);
@@ -257,11 +256,8 @@
 REGISTER_DISPATCH(ge_stub, &ge_kernel_cuda);
 REGISTER_DISPATCH(eq_stub, &eq_kernel_cuda);
 REGISTER_DISPATCH(ne_stub, &ne_kernel_cuda);
-<<<<<<< HEAD
 REGISTER_DISPATCH(max2_stub, &max2_kernel_cuda);
 REGISTER_DISPATCH(min2_stub, &min2_kernel_cuda);
-=======
 REGISTER_DISPATCH(smooth_l1_stub, &smooth_l1_kernel_cuda);
->>>>>>> d8c66c15
 
 }} // namespace at::native