#pragma once

#include <exception>
#include <string>
#include <memory>
#include <queue>
#include <mutex>

#include <c10/util/Exception.h>
#include <torch/csrc/THP_export.h>
#include <torch/csrc/WindowsTorchApiMacro.h>
<<<<<<< HEAD
#include <c10/util/StringUtil.h>
#include <c10/util/Exception.h>

/// NOTE [ Conversion Cpp Python Warning ]
/// The warning handler cannot set python warnings immediately
/// as it requires acquirering the GIL (potential deadlock)
/// and would need to cleanly exit if the warning raised a
/// python error. To solve this, we buffer the warnings and
/// process them when we go back to python.
/// This requires the two try/catch blocks below to handle the
/// following cases:
///   - If there is no Error raised in the inner try/catch, the
///     bufferred warnings are processed as python warnings.
///     - If they don't raise an error, the function process with the
///       original return code.
///     - If any of them raise an error, the error is set (PyErr_*) and
///       the destructor will raise a cpp exception python_error() that
///       will be caught by the outer try/catch that will be able to change
///       the return value of the function to reflect the error.
///   - If an Error was raised in the inner try/catch, the inner try/catch
///     must set the python error. The buffered warnings are then
///     processed as cpp warnings as we cannot predict before hand
///     whether a python warning will raise an error or not and we
///     cannot handle two errors at the same time.
/// This advanced handler will only be used in the current thread.
/// If any other thread is used, warnings will be processed as
/// cpp warnings.
#define HANDLE_TH_ERRORS                                           \
  try {                                                            \
    torch::PyWarningHandler __enforce_warning_buffer;          \
    try{

#define CATCH_TH_ERRORS(retval)                                      \
    catch (python_error & e) {                                       \
      return retval;                                                 \
    }                                                                \
    catch (const c10::IndexError& e) {                               \
      auto msg = torch::processErrorMsg(e.what_without_backtrace()); \
      PyErr_SetString(PyExc_IndexError, msg.c_str());                \
      return retval;                                                 \
    }                                                                \
    catch (const c10::Error& e) {                                    \
      auto msg = torch::processErrorMsg(e.what_without_backtrace()); \
      PyErr_SetString(PyExc_RuntimeError, msg.c_str());              \
      return retval;                                                 \
    }                                                                \
    catch (torch::PyTorchError & e) {                                \
      auto msg = torch::processErrorMsg(e.what());                   \
      PyErr_SetString(e.python_type(), msg.c_str());                 \
      return retval;                                                 \
    }                                                                \
    catch (const std::exception& e) {                                \
      auto msg = torch::processErrorMsg(e.what());                   \
      PyErr_SetString(PyExc_RuntimeError, msg.c_str());              \
      return retval;                                                 \
    }
=======
#include <torch/csrc/utils/auto_gil.h>
>>>>>>> 995a04ec

#define END_HANDLE_TH_ERRORS_RET(retval)                             \
    }                                                                \
    CATCH_TH_ERRORS(retval)                                          \
  }                                                                  \
  CATCH_TH_ERRORS(retval)

#define END_HANDLE_TH_ERRORS END_HANDLE_TH_ERRORS_RET(nullptr)

extern PyObject *THPException_FatalError;

// Throwing this exception means that the python error flags have been already
// set and control should be immediately returned to the interpreter.
struct python_error : public std::exception {
  python_error() : type(nullptr), value(nullptr), traceback(nullptr) {}

  python_error(const python_error& other)
      : type(other.type),
        value(other.value),
        traceback(other.traceback),
        message(other.message) {
    AutoGIL gil;
    Py_XINCREF(type);
    Py_XINCREF(value);
    Py_XINCREF(traceback);
  }

  python_error(python_error&& other) {
    type = other.type;
    value = other.value;
    traceback = other.traceback;
    message = std::move(other.message);
    other.type = nullptr;
    other.value = nullptr;
    other.traceback = nullptr;
  }

  ~python_error() override {
    if (type || value || traceback) {
      AutoGIL gil;
      Py_XDECREF(type);
      Py_XDECREF(value);
      Py_XDECREF(traceback);
    }
  }

  virtual const char* what() const noexcept override {
    return message.c_str();
  }

  void build_message() {
    // Ensure we have the GIL.
    AutoGIL gil;

    // No errors should be set when we enter the function since PyErr_Fetch
    // clears the error indicator.
    TORCH_INTERNAL_ASSERT(!PyErr_Occurred());

    // Default message.
    message = "python_error";

    // Try to retrieve the error message from the value.
    if (value != nullptr) {
      // Reference count should not be zero.
      TORCH_INTERNAL_ASSERT(value->ob_refcnt > 0);

      PyObject* pyStr = PyObject_Str(value);
      if (pyStr != nullptr) {
        PyObject* encodedString =
            PyUnicode_AsEncodedString(pyStr, "utf-8", "strict");
        if (encodedString != nullptr) {
          char* bytes = PyBytes_AS_STRING(encodedString);
          if (bytes != nullptr) {
            // Set the message.
            message = std::string(bytes);
          }
          Py_XDECREF(encodedString);
        }
        Py_XDECREF(pyStr);
      }
    }

    // Clear any errors since we don't want to propagate errors for functions
    // that are trying to build a string for the error message.
    PyErr_Clear();
  }

  /** Saves the exception so that it can be re-thrown on a different thread */
  inline void persist() {
    if (type) return; // Don't overwrite exceptions
    // PyErr_Fetch overwrites the pointers
    AutoGIL gil;
    Py_XDECREF(type);
    Py_XDECREF(value);
    Py_XDECREF(traceback);
    PyErr_Fetch(&type, &value, &traceback);
    build_message();
  }

  /** Sets the current Python error from this exception */
  inline void restore() {
    if (!type) return;
    // PyErr_Restore steals references
    AutoGIL gil;
    Py_XINCREF(type);
    Py_XINCREF(value);
    Py_XINCREF(traceback);
    PyErr_Restore(type, value, traceback);
  }

  PyObject* type;
  PyObject* value;
  PyObject* traceback;

  // Message to return to the user when 'what()' is invoked.
  std::string message;
};

#ifdef _THP_CORE

bool THPException_init(PyObject *module);
#endif

namespace torch {

THP_CLASS std::string processErrorMsg(std::string str);

// Abstract base class for exceptions which translate to specific Python types
struct PyTorchError : public std::exception {
  virtual PyObject* python_type() = 0;
  const char* what() const noexcept override {
    return msg.c_str();
  }
  std::string msg;
};

// Translates to Python IndexError
struct IndexError : public PyTorchError {
  IndexError(const char *format, ...);
  PyObject* python_type() override {
    return PyExc_IndexError;
  }
};

// Translates to Python TypeError
struct TypeError : public PyTorchError {
  TORCH_API TypeError(const char *format, ...);
  PyObject* python_type() override {
    return PyExc_TypeError;
  }
};

// Translates to Python ValueError
struct ValueError : public PyTorchError {
  ValueError(const char *format, ...);
  PyObject* python_type() override {
    return PyExc_ValueError;
  }
};

// ATen warning handler for Python
struct PyWarningHandler: at::WarningHandler {
public:
/// See NOTE [ Conversion Cpp Python Warning ] for noexcept justification
  PyWarningHandler() noexcept(true);
  ~PyWarningHandler() noexcept(false);

  void process(const at::SourceLocation &source_location,
               const std::string &msg) override;

private:
  using warning_buffer_t =
    std::vector<std::pair<c10::SourceLocation, std::string>>;

  warning_buffer_t warning_buffer_;

  at::WarningHandler* prev_handler_;
};

} // namespace torch<|MERGE_RESOLUTION|>--- conflicted
+++ resolved
@@ -9,7 +9,7 @@
 #include <c10/util/Exception.h>
 #include <torch/csrc/THP_export.h>
 #include <torch/csrc/WindowsTorchApiMacro.h>
-<<<<<<< HEAD
+#include <torch/csrc/utils/auto_gil.h>
 #include <c10/util/StringUtil.h>
 #include <c10/util/Exception.h>
 
@@ -66,9 +66,6 @@
       PyErr_SetString(PyExc_RuntimeError, msg.c_str());              \
       return retval;                                                 \
     }
-=======
-#include <torch/csrc/utils/auto_gil.h>
->>>>>>> 995a04ec
 
 #define END_HANDLE_TH_ERRORS_RET(retval)                             \
     }                                                                \
