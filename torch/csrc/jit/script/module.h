--- conflicted
+++ resolved
@@ -371,26 +371,6 @@
   size_t num_slots() const {
     return module_object()->slots().size();
   }
-<<<<<<< HEAD
-=======
-  c10::optional<EntityType> entity_type(const std::string& name) const {
-    if (auto slot_idx = type()->findAttributeSlot(name)) {
-      return entity_type(*slot_idx);
-    }
-    return c10::nullopt;
-  }
-  EntityType entity_type(size_t offset_) const {
-    TORCH_CHECK(offset_ < type()->numAttributes());
-    if (type()->is_parameter(offset_)) {
-      return EntityType::PARAMETER;
-    }
-    at::TypePtr t = type()->getAttribute(offset_);
-    if (t->is_module()) {
-      return EntityType::MODULE;
-    }
-    return EntityType::ATTRIBUTE;
-  }
->>>>>>> 20e86349
 
  private:
   Module clone_impl(std::unordered_map<TypePtr, TypePtr>& type_remap) const;
@@ -506,7 +486,11 @@
     // if the current thing is a module, we have to scan it for recursive
     // traversals. We do this by adding a new SlotCursor to track the traversal.
     if (recurse_ &&
-        top().module_.module_object()->type()->is_module(top().i_)) {
+        top()
+            .module_.module_object()
+            ->type()
+            ->getAttribute(top().i_)
+            ->is_module()) {
       cursors_.emplace_back(SlotCursor{cur().toModule(), 0});
       return;
     }
@@ -614,7 +598,7 @@
   // is slot i in typ something that this iterator should return, otherwise,
   // we skip it.
   static bool valid(const ClassTypePtr& typ, size_t i) {
-    return typ->is_module(i);
+    return typ->getAttribute(i)->is_module();
   }
   // are we going to return everything? If so, we can optimize the calculate
   // of the size of the list.
