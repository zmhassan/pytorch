--- conflicted
+++ resolved
@@ -384,7 +384,6 @@
     }
   }
 
-<<<<<<< HEAD
   // 4. Check if this is the name of an overloaded method.
   const auto overloadsIt = concreteType_.overloads_.find(field);
   if (overloadsIt != concreteType_.overloads_.end()) {
@@ -422,59 +421,6 @@
       auto rcb =
           py::module::import("torch.jit").attr("_gen_rcb")(boundMethod, 0);
       return std::make_shared<PythonValue>(boundMethod, rcb);
-    }
-
-    // HACK: This is used for rnn.py to get all the parameters of a Module as a
-    // List[Tensor]
-    // TODO: This is easily replicated by adding a "parameter names" special
-    // method to Modules
-    bool isParameterList =
-        py::cast<bool>(py::module::import("torch._jit_internal")
-                           .attr("is_parameter_list")(unboundMethod));
-    if (isParameterList) {
-      // Fetch the names of the parameters in the list so they're in the
-      // right order
-      auto unboundParamNamesMethod =
-          py::getattr(unboundMethod, "_parameter_names_fn");
-      auto boundMethod =
-          py::module::import("torch.jit._recursive")
-              .attr("bind_to_dummy_module")(
-                  concreteType_, unboundParamNamesMethod, module_);
-      auto param_names = boundMethod();
-
-      Graph& g = *m.graph();
-      // Add all module parameters as inputs to the graph
-      std::vector<Value*> params;
-      for (auto name : param_names) {
-        params.emplace_back(g.insertGetAttr(self_, py::str(name)));
-      }
-      auto list = g.insertNode(g.createTuple(params))->output();
-      return std::make_shared<ConstantParameterList>(list);
-=======
-  py::object attr = py::getattr(py_module_, field.c_str());
-
-  // Recursively create a ScriptModule and register it as
-  // as submodule or register a python method as a script::Method
-  if (py::isinstance(attr, py::module::import("torch.nn").attr("Module"))) {
-    // If the module is a submodule of the py_module, convert it to a
-    // ScriptModule and add it as a submodule to the script::Module. This
-    // enables lazy strong-ification of modules.
-    auto result =
-        py::module::import("torch.jit._recursive")
-            .attr("make_strong_submodule")(field, attr, py_module_);
-    if (!result.is_none()) {
-      auto submodule = as_module(result);
-      TORCH_CHECK(
-          submodule,
-          "Result of torch.torch.jit._recursive.make_strong_submodule "
-          "was not a ScriptModule");
-      // The module was a submodule of the nn.Module, so register it here
-      // and return the submodule.
-      module_.register_module(field, *submodule);
-      auto v = module_.find_module(field);
-      return std::make_shared<ModuleValue>(
-          m.graph()->insertGetAttr(self_, field), *v, result);
->>>>>>> 4f4bb8cc
     }
 
     // If we reach here, it's because this is a "normal" method that just hasn't
