--- conflicted
+++ resolved
@@ -208,9 +208,6 @@
   return self_;
 }
 
-<<<<<<< HEAD
-std::vector<std::shared_ptr<SugaredValue>> ModuleValue::desugarModuleContainer(
-=======
 static bool isModuleType(const TypePtr& type) {
   TORCH_INTERNAL_ASSERT(type);
   if (auto classType = type->cast<ClassType>()) {
@@ -220,7 +217,6 @@
 }
 
 SugaredValuePtr ModuleValue::desugarModuleContainer(
->>>>>>> 07967f39
     bool get_keys,
     bool get_values,
     const SourceRange& loc,
