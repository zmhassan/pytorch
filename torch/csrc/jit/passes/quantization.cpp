#include <torch/csrc/jit/passes/quantization.h>
#include <torch/csrc/jit/passes/constant_propagation.h>
#include <torch/csrc/jit/passes/fuse_linear.h>
#include <torch/csrc/jit/passes/quantization_patterns.h>
#include <torch/csrc/jit/passes/subgraph_rewrite.h>

#include <torch/csrc/jit/ir.h>
#include <torch/csrc/jit/irparser.h>
#include <torch/csrc/jit/jit_log.h>
#include <torch/csrc/jit/node_hashing.h>
#include <torch/csrc/jit/operator.h>
#include <torch/csrc/jit/subgraph_matcher.h>

#include <algorithm>
#include <stack>

namespace torch {
namespace jit {
namespace {

void fillQConfigMap(
    const script::Module& module,
    const QConfigDict& qconfig_dict,
    ModuleQConfigMap& map,
    const std::string& key = "",
    const c10::optional<QConfig>& parent_qconfig = c10::nullopt) {
  c10::optional<QConfig> qconfig;
  if (qconfig_dict.find(key) != qconfig_dict.end()) {
    qconfig = qconfig_dict.at(key);
  } else {
    qconfig = parent_qconfig;
  }
  map[module.module_object()] = qconfig;

  for (const script::NameModule& s : module.named_children()) {
    std::string child_key;
    if (key == "") {
      child_key = s.name;
    } else {
      child_key = key + "." + s.name;
    }
    fillQConfigMap(
        s.value.module_object(), qconfig_dict, map, child_key, qconfig);
  }
}

std::string getFuncName(const c10::QualifiedName& qname) {
  const auto& name = qname.qualifiedName();
  auto rdot_idx = name.rfind('.');
  if (rdot_idx != std::string::npos) {
    return name.substr(rdot_idx + 1, name.length());
  } else {
    return name;
  }
}

bool nodeQuantizable(Node* n) {
  static std::vector<std::string> call_funcs = {
      "conv2d",
      "linear",
      "relu",
  };
  std::vector<Symbol> aten_funcs = {
      Symbol::aten("addmm"), Symbol::aten("matmul"), Symbol::aten("add_")};
  std::transform(
      call_funcs.begin(),
      call_funcs.end(),
      std::back_inserter(aten_funcs),
      [](const std::string& s) { return Symbol::aten(s); });
  bool is_quantizable =
      std::find(aten_funcs.begin(), aten_funcs.end(), n->kind()) !=
      aten_funcs.end();
  if (n->kind() == prim::CallFunction) {
    auto func_node = n->inputs()[0]->node();
    auto func = func_node->output()->type()->expect<FunctionType>()->function();
    auto func_name = getFuncName(func->qualname());
    is_quantizable |=
        std::find(call_funcs.begin(), call_funcs.end(), func_name) !=
        call_funcs.end();
  }
  return is_quantizable;
}

bool valueNeedsToBeQuantized(Value* v) {
  if (!v->type()->isSubtypeOf(TensorType::get())) {
    return false;
  }
  // Check whether producer is quantizable
  if (nodeQuantizable(v->node())) {
    return true;
  }
  // Check whether user is quantizable
  for (const auto& use : v->uses()) {
    if (nodeQuantizable(use.user)) {
      return true;
    }
  }
  return false;
}

Value* insertScalarType(Node* ins_node, at::ScalarType t) {
  TORCH_INTERNAL_ASSERT(t != at::ScalarType::Undefined);
  WithInsertPoint ins(ins_node);
  // ScalarType inserted before ins_node node which is
  // beginning of the quant-dequant pattern
  Value* scalartype_v =
      ins_node->owningGraph()->insertConstant(IValue(static_cast<int>(t)));
  return scalartype_v;
}

class InsertObserversHelper {
 public:
  explicit InsertObserversHelper(const ModuleQConfigMap& map)
      : module_qconfig_map_(map) {}
  void insertObservers(script::Module& module, const std::string& method_name);

 private:
  Node* insertObserverFor(
      Value* v,
      Graph* g,
      script::Module& module,
      const QConfig& qconfig);

  void findIntermediateValuesInPattern(
      Graph& graph,
      const std::string& pattern);

  void addIntermediateValuesToSkipObserver(
      const script::Module& module,
      const std::string& method_name);

  // Values that are the output of GetAttr[name="weight"] and
  // GetAttr[name="bias"] will be propagated from parent method call to the
  // child graph
  void propagateValues(Node* n, std::shared_ptr<Graph>& graph);

  const ModuleQConfigMap& module_qconfig_map_;
  // Values we want to skip observing, used to skip values in
  // the middle of the ops that are supposed to be fused, e.g.
  // the output value of conv in the conv - relu pattern
  std::unordered_set<Value*> values_to_skip_;
  // Values that are the output of GetAttr[name="weight"] and they
  // will be propagated through the function call hierarchy
  std::unordered_set<Value*> weight_values_;
  // Values that are the output of GetAttr[name="bias"] and they
  // will be propagated through the function call hierarchy
  std::unordered_set<Value*> bias_values_;
  // Unique id generator for observer module, used for generating
  // unique observer names when we insert observer module, we
  // record the current unique id used to avoid incrementing from 0
  // every time to find a unique id.
  int uid_ = 0;
};

// Clone observer module and add it to the original module,
// and insert a call to observer forward function
Node* InsertObserversHelper::insertObserverFor(
    Value* v,
    Graph* g,
    script::Module& module,
    const QConfig& qconfig) {
  // Skip observing bias
  if (bias_values_.count(v)) {
    return nullptr;
  }

  script::Module observer_module;
  if (weight_values_.count(v)) {
    observer_module = std::get<1>(qconfig);
  } else {
    observer_module = std::get<0>(qconfig);
  }
  script::Module observer = observer_module.clone();
<<<<<<< HEAD
  std::string observer_name = "_observer_" + std::to_string(uid_++);
  while (module.hasattr(observer_name)) {
    observer_name = "_observer_" + std::to_string(uid_++);
=======
  std::string observer_name = "_observer_" + c10::to_string(uid_++);
  while (module.find_module(observer_name)) {
    observer_name = "_observer_" + c10::to_string(uid_++);
>>>>>>> 20e86349
  }
  module.register_module(observer_name, observer);
  // Get handle of observer module
  Node* observer_instance = g->create(c10::prim::GetAttr);
  // self._observer_v
  observer_instance->addInput(g->inputs()[0]);
  observer_instance->s_(c10::attr::name, observer_name);
  observer_instance->output()->setDebugName(observer_name);
  observer_instance->output()->setType(observer.type());
  observer_instance->insertAfter(v->node());

  // Create forward method call
  Node* call = g->create(c10::prim::CallMethod);
  TORCH_INTERNAL_ASSERT(call != nullptr, "Failed to create forward call node");
  call->s_(c10::attr::name, "forward");
  call->addInput(observer_instance->output());
  call->addInput(v);
  call->output()->setType(v->type());
  call->output()->setDebugName(v->debugName() + ".observed");
  call->insertAfter(observer_instance);
  return call;
}

void InsertObserversHelper::findIntermediateValuesInPattern(
    Graph& graph,
    const std::string& pattern) {
  Graph pattern_graph;
  std::unordered_map<std::string, Value*> vmap;
  script::parseIR(pattern, &pattern_graph, vmap);

  const auto& matches = findPatternMatches(pattern_graph, graph);
  for (const auto& match : matches) {
    auto output_value = vmap.at("intermediate_val");
    TORCH_INTERNAL_ASSERT(
        match.values_map.find(output_value) != match.values_map.end(),
        "Didn't find Value output in match result.");
    values_to_skip_.emplace(match.values_map.at(output_value));
  }
}

void InsertObserversHelper::addIntermediateValuesToSkipObserver(
    const script::Module& module,
    const std::string& method_name) {
  script::Method method = module.get_method(method_name);
  auto graph = method.graph();

  // Note that the name of the value we want to skip inserting observer for
  // is hard coded as "intermediate_val"
  std::string conv_functional_relu = R"(
graph(%self, %input, %inplace):
    %relu = prim::Constant[name="relu"]()
    %conv = match::module[name="Conv2d"](%self)
    %intermediate_val = prim::CallMethod[name="forward"](%conv, %input)
    %r = prim::CallFunction(%relu, %intermediate_val, %inplace)
    return (%r) )";
  std::string conv_relu_module = R"(
graph(%self, %input):
    %conv = match::module[name="Conv2d"](%self)
    %intermediate_val = prim::CallMethod[name="forward"](%conv, %input)
    %relu = match::module[name="ReLU"](%self)
    %r = prim::CallMethod[name="forward"](%relu, %intermediate_val)
    return (%r) )";
  std::string matmul_add = R"(
graph(%input, %weight, %bias, %4):
     %weight_t = aten::t(%weight)
     %intermediate_val = aten::matmul(%input, %weight_t)
     %res = aten::add_(%intermediate_val, %bias, %4)
     return (%res) )";
  std::vector<std::string> patterns = {
      conv_functional_relu, conv_relu_module, matmul_add};

  for (const auto& pattern : patterns) {
    findIntermediateValuesInPattern(*graph, pattern);
  }
}

void InsertObserversHelper::propagateValues(
    Node* n,
    std::shared_ptr<Graph>& graph) {
  for (size_t i = 1; i < n->inputs().size(); ++i) {
    if (weight_values_.count(n->inputs()[i])) {
      weight_values_.emplace(graph->inputs()[i]);
    }
    if (bias_values_.count(n->inputs()[i])) {
      bias_values_.emplace(graph->inputs()[i]);
    }
  }
}

void InsertObserversHelper::insertObservers(
    script::Module& module,
    const std::string& method_name) {
  if (!module_qconfig_map_.count(module.module_object())) {
    // the module is added by us, e.g.: observer module
    return;
  }

  script::Method method = module.get_method(method_name);
  auto graph = method.graph();
  ConstantPropagation(graph);
  addIntermediateValuesToSkipObserver(module, method_name);
  // For storing all values that need to be instrumented with an observer call.
  std::vector<Value*> values_to_observe;

  // For traversing all blocks in the graph including subblocks.
  std::stack<Block*> blocks_to_visit;

  // Mark observer nodes for inputs so we dont add observers
  // for observers while traversing graph
  std::unordered_set<Node*> observer_for_input;

  // Add observer for external input nodes excluding parameters
  // These are treated as activation as they vary across batches
  // and need to be observed.

  // prim::Param nodes do not belong to the graph. Hence the Insert
  // point is the beginning of graph node. This also safe guards against
  // observing a potentially mutated value due to some in-place operation
  for (size_t idx = 1; idx < method.num_inputs(); ++idx) {
    auto& v = graph->inputs()[idx];
    if (!values_to_skip_.count(v) && valueNeedsToBeQuantized(v)) {
      auto qconfig = module_qconfig_map_.at(module.module_object());
      if (qconfig) {
        auto observer_node =
            insertObserverFor(v, v->owningGraph(), module, qconfig.value());
        if (observer_node) {
          observer_for_input.emplace(observer_node);
        }
      }
    }
  }

  blocks_to_visit.push(graph->block());
  while (!blocks_to_visit.empty()) {
    Block* b = blocks_to_visit.top();
    blocks_to_visit.pop();
    for (Node* n : b->nodes()) {
      // Skip observer nodes
      if (observer_for_input.count(n) != 0) {
        continue;
      }

      // Record all outputs in the values_to_observe - we'll later add observers
      // for all values from it.
      for (Value* v : n->outputs()) {
        if (!values_to_skip_.count(v) && valueNeedsToBeQuantized(v)) {
          values_to_observe.push_back(v);
        }
        if (v->node()->kind() == prim::GetAttr) {
          if (v->node()->s(attr::name) == "weight") {
            weight_values_.emplace(v);
          } else if (v->node()->s(attr::name) == "bias") {
            bias_values_.emplace(v);
          }
        }
      }

      if (n->kind() == prim::CallMethod) {
        // If we find a call to a method of a child module,
        // we'll recursively insert observers for the forward function to
        // the child module.
        auto module_instance = n->inputs()[0];
        auto module_method_name = n->s(attr::name);
        script::Module callee_module;
        if (module_instance->node()->kind() == prim::GetAttr) {
          auto child_module_name = module_instance->node()->s(attr::name);
          callee_module = module.attr(child_module_name).toModule();
        } else {
          TORCH_INTERNAL_ASSERT(
              module_instance == graph->inputs()[0],
              "We only support call method either on %self"
              "or child instance in insert_observers_pass right now");
          callee_module = module;
        }
        auto method_graph =
            callee_module.get_method(module_method_name).graph();
        propagateValues(n, method_graph);
        // Recursively insert observer for the forward function of child
        // module
        insertObservers(callee_module, module_method_name);
      }

      for (Block* subblock : n->blocks()) {
        blocks_to_visit.push(subblock);
      }
    }
  }

  // Actually add observer nodes.
  for (Value* v : values_to_observe) {
    auto qconfig = module_qconfig_map_.at(module.module_object());
    // Skip inserting observer if no qconfig is specified
    if (qconfig) {
      insertObserverFor(v, v->owningGraph(), module, qconfig.value());
    }
  }
}

Node* insertQuantDeQuantCall(
    Value* v,
    const IValue& qparams,
    const IValue& scalar_type,
    bool insert_after = true) {
  Graph* g = v->node()->owningGraph();

  Node* quant = g->create(at::Symbol::aten("quantize_per_tensor"));
  quant->output()->setDebugName(v->debugName() + ".quant");

  Node* dequant = g->create(at::Symbol::aten("dequantize"));
  dequant->output()->setDebugName(v->debugName() + ".dequant");

  Node* insert_point = insert_after ? v->node() : *g->nodes().begin();
  WithCurrentScope scope_guard(
      *insert_point->owningGraph(), insert_point->scope());
  WithInsertPoint ins(insert_point);

  // Add quant-dequant nodes and replace for all uses of Value
  // Create qparam constant nodes
  auto tp = qparams.toTuple();
  IValue scale = tp->elements()[0].toTensor().item().toFloat();
  IValue zero_point = tp->elements()[1].toTensor().item().toInt();
  Value* scale_val = g->insertConstant(scale);
  Value* zero_point_val = g->insertConstant(zero_point);

  // Insert quant/dequant nodes
  if (insert_after) {
    quant->insertAfter(insert_point);
  } else {
    quant->insertBefore(insert_point);
  }

  dequant->insertAfter(quant);

  // Attach inputs to quantize node
  quant->addInput(v);
  quant->addInput(scale_val);
  quant->addInput(zero_point_val);
  Value* scalar_type_val = insertScalarType(quant, scalar_type.toScalarType());
  TORCH_INTERNAL_ASSERT(scalar_type_val != nullptr);
  quant->addInput(scalar_type_val);

  dequant->addInput(quant->output());
  return dequant;
}

// find the observer for Value `v` and return the name of the observer
c10::optional<std::string> findObserverName(Value* v) {
  for (const Use& u : v->uses()) {
    // Note that here we just check for the name of observer, but the ideally
    // we should be comparing the type of observer, this is a temporary
    // work around until data only clone of module.clone is supported.
    if (u.user->kind() == prim::CallMethod &&
        u.user->s(attr::name) == "forward") {
      auto module_instance = u.user->inputs().at(0);
      if (module_instance->node()->kind() == prim::GetAttr &&
          module_instance->node()->s(attr::name).find("_observer_") !=
              std::string::npos) {
        return module_instance->node()->s(attr::name);
      }
    }
  }
  return c10::nullopt;
}

class QuantizeHelper {
 public:
  QuantizeHelper(const script::Module& m) : module_(m) {}
  // quantization parameters and scalar type
  std::tuple<IValue, IValue> getQParams(Value* v);
  c10::optional<script::Module> findChildModuleToQuantize(
      Value* child_instance);
  void quantizeTensor(Value* v, bool insert_after = true);
  void removeObserver(Value* v, const std::string& observer_name);
  void destroyNodes() {
    // Destroy observer forward calls
    for (auto& n : nodes_to_destroy_) {
      n->destroy();
    }
  }

 private:
  const script::Module& module_;
  std::vector<std::string> observer_modules_to_remove_;
  std::vector<Node*> nodes_to_destroy_;
};

void QuantizeHelper::removeObserver(
    Value* v,
    const std::string& observer_name) {
  // remove observer_module
  observer_modules_to_remove_.push_back(observer_name);
  // remove observer forward call
  for (const Use& u : v->uses()) {
    Node* user = u.user;
    if (user->kind() == prim::CallMethod && user->s(attr::name) == "forward" &&
        user->inputs()[0]->node()->kind() == prim::GetAttr &&
        user->inputs()[0]->node()->s(attr::name) == observer_name) {
      // Observer forward call node
      nodes_to_destroy_.push_back(user);
      // GetAttr node for observer module
      nodes_to_destroy_.push_back(user->inputs()[0]->node());
    }
  }
}

void checkCalculateQParamsResult(const IValue& qparams) {
  TORCH_CHECK(
      qparams.isTuple(),
      "`calculate_qparams` function is expected to return a "
      "Tuple, but got:",
      qparams.tagKind());
  auto tp = qparams.toTuple();
  TORCH_CHECK(
      tp->elements().size() == 2,
      "`calculate_qparams` function is expected to reutrn a "
      "Tuple of size 2, got Tuple of size ",
      tp->elements().size());
  for (size_t i = 0; i < tp->elements().size(); ++i) {
    TORCH_CHECK(
        tp->elements()[i].isTensor(),
        "Element of Tuple is expected to be Tensor, but element ",
        i,
        " has type: ",
        tp->elements()[i].tagKind());
  }
}

std::tuple<IValue, IValue> QuantizeHelper::getQParams(Value* v) {
  TORCH_INTERNAL_ASSERT(v->type()->isSubtypeOf(TensorType::get()));
  auto observer_name = findObserverName(v);
  TORCH_INTERNAL_ASSERT(
      observer_name,
      "getQParams expects the corresponding observer for ",
      v->debugName(),
      " exists.");
  auto om = module_.attr(observer_name.value()).toModule();
  auto calculate_qparams = om.get_method("calculate_qparams");
  IValue qparams = calculate_qparams(std::vector<IValue>());
  checkCalculateQParamsResult(qparams);
  auto scalar_type = om.attr("dtype");
  return std::make_tuple(qparams, scalar_type);
}

void QuantizeHelper::quantizeTensor(Value* v, bool insert_after) {
  auto observer_name = findObserverName(v);
  if (!observer_name) {
    return;
  }
  auto tp = getQParams(v);
  auto qparams = std::get<0>(tp);
  auto scalar_type = std::get<1>(tp);
  removeObserver(v, observer_name.value());
  Node* dequant;
  dequant = insertQuantDeQuantCall(v, qparams, scalar_type, insert_after);
  v->replaceAllUsesWith(dequant->output());
  Node* q = dequant->input(0)->node();
  // replaceAllUsesWith rewrote all uses of V, but we want to keep one: the one
  // used in quant node. Restore it here:
  q->replaceInputWith(dequant->output(), v);
}

c10::optional<script::Module> QuantizeHelper::findChildModuleToQuantize(
    Value* child_instance) {
  TORCH_INTERNAL_ASSERT(
      child_instance->node()->kind() == prim::GetAttr,
      "Child instance should come from GetAttr.");
  auto child_module_name = child_instance->node()->s(attr::name);
  if (child_module_name.find("_observer_") == std::string::npos) {
    return module_.attr(child_module_name).toModule();
  }
  return c10::nullopt;
}

void InsertQuantDeQuantImpl(
    script::Module& module,
    const std::string& method_name) {
  script::Method method = module.get_method(method_name);
  auto graph = method.graph();

  // prim::Param nodes do not belong to the graph. Hence the Insert
  // point is the beginning of graph node. This also safe guards against
  // observing a potentially mutated value due to some in-place operation
  std::vector<Value*> input_values;
  for (size_t idx = 1; idx < method.num_inputs(); ++idx) {
    auto& v = graph->inputs()[idx];
    if (v->type()->isSubtypeOf(TensorType::get())) {
      input_values.push_back(v);
    }
  }

  QuantizeHelper qh(module);
  std::stack<Block*> blocks_to_visit;
  blocks_to_visit.push(graph->block());
  while (!blocks_to_visit.empty()) {
    Block* b = blocks_to_visit.top();
    blocks_to_visit.pop();
    for (auto it = b->nodes().begin(), end = b->nodes().end(); it != end;) {
      Node* n = *it++;
      for (Value* v : n->outputs()) {
        if (!v->type()->isSubtypeOf(TensorType::get())) {
          continue;
        }
        if (v->node()->kind() == prim::CallMethod) {
          auto module_instance = v->node()->inputs()[0];
          auto module_method_name = v->node()->s(attr::name);
          c10::optional<script::Module> m;
          // calling method on self
          if (module_instance == graph->inputs()[0]) {
            m = module;
          } else {
            m = qh.findChildModuleToQuantize(module_instance);
          }
          if (m) {
            InsertQuantDeQuantImpl(m.value(), module_method_name);
          }
        }
        if (v->node()->kind() == prim::GetAttr &&
            v->node()->s(c10::attr::name) == "bias") {
          continue;
        }
        qh.quantizeTensor(v);
      }

      for (Block* subblock : n->blocks()) {
        blocks_to_visit.push(subblock);
      }
    }
  }

  for (Value* v : input_values) {
    qh.quantizeTensor(v, false);
  }

  qh.destroyNodes();
}

void insertPrepackUnpackForLinear(std::shared_ptr<Graph>& graph) {
  std::string linear_with_quant = R"(
graph(%linear, %a_dequant, %w, %b, %w_scale, %w_zero_point, %w_dtype):
        %w_quant = aten::quantize_per_tensor(%w, %w_scale, %w_zero_point, %w_dtype)
        %w_dequant = aten::dequantize(%w_quant)
        %r = prim::CallFunction(%linear, %a_dequant, %w_dequant, %b)
        return (%r) )";

  std::string linear_with_quant_prepack = R"(
graph(%linear, %a_dequant, %w, %b, %w_scale, %w_zero_point, %w_dtype):
        %w_quant = aten::quantize_per_tensor(%w, %w_scale, %w_zero_point, %w_dtype)
        %packed_params = quantized::linear_prepack(%w_quant, %b)
        %w_quant_unpacked : Tensor, %b_unpacked : Tensor? = quantized::linear_unpack(%packed_params)
        %w_dequant = aten::dequantize(%w_quant_unpacked)
        %r = prim::CallFunction(%linear, %a_dequant, %w_dequant, %b)
        return (%r) )";

  // Filter to match linear CallFunction
  auto filter = [](const Match& match,
                   const std::unordered_map<std::string, Value*>& vmap) {
    const auto& match_vmap = match.values_map;
    auto linear_node = match_vmap.at(vmap.at("linear"))->node();
    auto func =
        linear_node->output()->type()->expect<FunctionType>()->function();
    auto func_name = getFuncName(func->qualname());
    if (func_name == "linear") {
      return true;
    }
    return false;
  };

  SubgraphRewriter rewriter;
  rewriter.RegisterRewritePattern(linear_with_quant, linear_with_quant_prepack);
  rewriter.runOnGraph(graph, filter);
}

void insertPrepackUnpackForConv2d(std::shared_ptr<Graph>& graph) {
  std::string conv_with_quant = R"(
graph(%a_dequant, %w, %b, %w_scale, %w_zero_point, %w_dtype, %stride, %padding, %dilation, %groups):
        %w_quant = aten::quantize_per_tensor(%w, %w_scale, %w_zero_point, %w_dtype)
        %w_dequant = aten::dequantize(%w_quant)
        %r = aten::conv2d(%a_dequant, %w_dequant, %b, %stride, %padding, %dilation, %groups)
        return (%r) )";

  std::string conv_with_quant_prepack = R"(
graph(%a_dequant, %w, %b, %w_scale, %w_zero_point, %w_dtype, %stride, %padding, %dilation, %groups):
        %w_quant = aten::quantize_per_tensor(%w, %w_scale, %w_zero_point, %w_dtype)
        %packed_params = quantized::conv_prepack(%w_quant, %b, %stride, %padding, %dilation, %groups)
        %w_quant_unpacked : Tensor, %b_unpacked : Tensor? = quantized::conv_unpack(%packed_params)
        %w_dequant = aten::dequantize(%w_quant_unpacked)
        %r = aten::conv2d(%a_dequant, %w_dequant, %b_unpacked, %stride, %padding, %dilation, %groups)
        return (%r) )";

  SubgraphRewriter rewriter;
  rewriter.RegisterRewritePattern(conv_with_quant, conv_with_quant_prepack);
  rewriter.runOnGraph(graph);
}

c10::optional<IValue> toTwoElementIntList(Value* v) {
  auto* n = v->node();
  if (n->kind() == prim::Constant) {
    auto iv = toIValue(v);
    if (iv && iv.value().isIntList() && iv.value().toIntList().size() == 2) {
      return iv;
    }
  }

  if (n->kind() == prim::ListConstruct && n->inputs().size() == 2) {
    auto e0 = toIValue(n->inputs()[0]);
    auto e1 = toIValue(n->inputs()[1]);
    if (!e0 || !e1 || !e0.value().isInt() || !e1.value().isInt()) {
      return c10::nullopt;
    }
    return IValue(c10::List<int64_t>({e0.value().toInt(), e1.value().toInt()}));
  }
  return c10::nullopt;
}
} // namespace

TORCH_API script::Module InsertObservers(
    script::Module& input_module,
    const std::string& method_name,
    const QConfigDict& qconfig_dict,
    bool inplace) {
  script::Module module = inplace ? input_module : input_module.clone();
  ModuleQConfigMap module_qconfig_map;
  fillQConfigMap(module, qconfig_dict, module_qconfig_map);
  InsertObserversHelper helper(module_qconfig_map);
  helper.insertObservers(module, method_name);
  return module;
}

script::Module InsertQuantDeQuant(
    script::Module& input_module,
    const std::string& method_name,
    bool inplace) {
  script::Module module = inplace ? input_module : input_module.clone();
  InsertQuantDeQuantImpl(module, method_name);

  // NOTE: Remove observer module does not work right now, we'll return
  // the module with observer modules as a temporary workaround
  // TODO: remove observer modules after we have a remove_module API
  return module;
}

void FoldQuantNodesIntoInputsOutputs(std::shared_ptr<Graph>& graph) {
  throw std::runtime_error("Pass not implemented yet!");
}

void QuantFusion(std::shared_ptr<Graph>& graph) {
  for (const auto& item : quant_fusion_pattern_and_replacements()) {
    SubgraphRewriter rewriter;
    rewriter.RegisterRewritePattern(item.first, item.second);
    rewriter.runOnGraph(graph);
  }
}

struct ConvBNParameters {
  at::Tensor conv_w;
  at::Tensor conv_b;
  at::Tensor bn_rm;
  at::Tensor bn_rv;
  double bn_eps = 0.0;
  at::Tensor bn_w;
  at::Tensor bn_b;
};

/**
 * Given the current weight and bias tensors of a Conv2d module and parameters
 * of the BatchNorm2d module we're folding with, compute the updated values for
 * the weight and bias.
 *
 * The function is basically copied from torch/nn/utils/fusion.py
 */
static std::tuple<at::Tensor, at::Tensor> computeUpdatedConvWeightAndBias(
    const ConvBNParameters& p) {
  at::Tensor bn_var_rsqrt = at::rsqrt(p.bn_rv + p.bn_eps);
  at::Tensor new_w = p.conv_w * (p.bn_w * bn_var_rsqrt).reshape({-1, 1, 1, 1});
  at::Tensor new_b = (p.conv_b - p.bn_rm) * bn_var_rsqrt * p.bn_w + p.bn_b;
  return std::make_tuple(new_w, new_b);
}

static bool hastensor(script::Module& m, const char* name) {
  return m.hasattr(name) && m.attr(name).isTensor();
}

static bool tryExtractingConvBNParameters(
    script::Module& conv,
    script::Module& bn,
    ConvBNParameters& r) {
  if (!hastensor(conv, "weight") || !hastensor(bn, "weight") ||
      !hastensor(bn, "bias") || !hastensor(bn, "running_mean") ||
      !hastensor(bn, "running_var")) {
    return false;
  }

  r.bn_rm = bn.attr("running_mean").toTensor();
  r.bn_rv = bn.attr("running_var").toTensor();
  r.bn_eps = 1e-5; // TODO: allow access to the actual value. NOLINT
                   // Now we cannot do it because we inline all fields that are
                   // in __constants__ and lose all tracks of them.
  r.bn_w = bn.attr("weight").toTensor();
  r.bn_b = bn.attr("bias").toTensor();

  r.conv_w = conv.attr("weight").toTensor();
  if (conv.hasattr("bias")) {
    r.conv_b = conv.attr("bias").toTensor();
  } else {
    r.conv_b = at::zeros_like(r.bn_rm);
  }

  return true;
}

void FoldConvBatchNorm2d(const script::Module& module) {
  std::string pattern = R"IR(
graph(%self, %x):
    %conv_submodule = match::module[name="Conv2d"](%self)
    %conv_out = prim::CallMethod[name="forward"](%conv_submodule, %x)
    %bn_submodule = match::module[name="BatchNorm2d"](%self)
    %bn_out = prim::CallMethod[name="forward"](%bn_submodule, %conv_out)
    return (%bn_out))IR";

  Graph pattern_graph;
  std::unordered_map<std::string, Value*> vmap;
  script::parseIR(pattern, &pattern_graph, vmap);
  Value* pattern_conv_out = vmap["conv_out"];
  Value* pattern_bn_out = vmap["bn_out"];
  Value* pattern_conv_submodule = vmap["conv_submodule"];
  Value* pattern_bn_submodule = vmap["bn_submodule"];
  Node* pattern_conv = pattern_conv_out->node();
  Node* pattern_bn = pattern_bn_out->node();

  // We will put submodules into this worklist and keep processing items from it
  // one by one. We start by just putting the top module there.
  std::stack<script::Module> worklist({module});
  while (!worklist.empty()) {
    script::Module current = worklist.top();
    worklist.pop();

    // Queue submodules for processing
    for (const script::Module& submodule : current.children()) {
      worklist.push(submodule);
    }

    // Process forward method of the current module
    std::unordered_map<Value*, Value*> rewrite_map;
    std::vector<Value*> values_to_rewrite;
    std::unordered_set<Node*> nodes_to_delete;

    script::Method method = current.get_method("forward");
    GRAPH_DUMP(
        current.name().name() + "::forward() before Conv2d-BatchNorm2d folding",
        method.graph());
    const auto& matches = findPatternMatches(pattern_graph, *method.graph());

    for (const Match& match : matches) {
      GRAPH_DEBUG("Checking next match...");
      Node* matched_conv = match.nodes_map.at(pattern_conv);
      Node* matched_bn = match.nodes_map.at(pattern_bn);
      Node* matched_conv_submodule =
          match.values_map.at(pattern_conv_submodule)->node();
      Node* matched_bn_submodule =
          match.values_map.at(pattern_bn_submodule)->node();

      TORCH_INTERNAL_ASSERT(matched_conv_submodule->kind() == prim::GetAttr);
      TORCH_INTERNAL_ASSERT(matched_bn_submodule->kind() == prim::GetAttr);

      script::Module conv_submodule =
          current.attr(matched_conv_submodule->s(Symbol::attr("name")))
              .toModule();
      script::Module bn_submodule =
          current.attr(matched_bn_submodule->s(Symbol::attr("name")))
              .toModule();

      ConvBNParameters params;
      if (!tryExtractingConvBNParameters(
              conv_submodule, bn_submodule, params)) {
        GRAPH_DEBUG(
            "Conv and BN modules didn't have all required parameters or attributes...");
        continue;
      }

      // We are using a separate vector for saving Values we want to rewrite to
      // make sure that the order in which we perform these transformations is
      // deterministic. Iterating through keys of rewrite_map would result in
      // non-determinism that might not manifest as a bug now, but can bite us
      // later.
      values_to_rewrite.push_back(matched_bn->output());
      rewrite_map[matched_bn->output()] = matched_conv->output();
      GRAPH_UPDATE(
          "Rewriting %",
          matched_bn->output()->debugName(),
          " with %",
          matched_conv->output()->debugName());

      nodes_to_delete.insert(matched_bn);
      GRAPH_UPDATE("Deleting ", *matched_bn);

      auto new_w_b = computeUpdatedConvWeightAndBias(params);
      conv_submodule.set_parameter("weight", std::get<0>(new_w_b));
      if (conv_submodule.find_parameter("bias")) {
        conv_submodule.set_parameter("bias", std::get<1>(new_w_b));
      } else {
        conv_submodule.register_parameter("bias", std::get<1>(new_w_b), false);
      }
    }

    // Perform planned rewritings
    for (auto v : values_to_rewrite) {
      v->replaceAllUsesWith(rewrite_map.at(v));
    }

    // Perform planned deletions
    for (auto n : nodes_to_delete) {
      n->removeAllInputs();
    }
    for (auto n : nodes_to_delete) {
      n->destroy();
    }
  }
}

void FoldQuantizeCallIntoBuffer(
    script::Module& module,
    const std::string& method_name) {
  const std::string pattern = R"(
graph(%self, %scale, %zero_point, %dtype):
   %weight = prim::GetAttr[name="weight"](%self)
   %weight_quant = aten::quantize_per_tensor(%weight, %scale, %zero_point, %dtype)
   return (%weight_quant) )";
  Graph pattern_graph;
  std::unordered_map<std::string, Value*> vmap;
  script::parseIR(pattern, &pattern_graph, vmap);
  auto method = module.get_method(method_name);
  auto graph = method.graph();
  const auto& matches = findPatternMatches(pattern_graph, *graph);
  // Extra filter on scale/zero_point/dtype to make sure they are Constant
  auto filter = [](const Match& match,
                   const std::unordered_map<std::string, Value*>& vmap) {
    const auto& match_vmap = match.values_map;
    auto scale_node = match_vmap.at(vmap.at("scale"))->node();
    auto zero_point_node = match_vmap.at(vmap.at("zero_point"))->node();
    auto dtype_node = match_vmap.at(vmap.at("dtype"))->node();
    return scale_node->kind() == prim::Constant &&
        zero_point_node->kind() == prim::Constant &&
        dtype_node->kind() == prim::Constant;
  };
  for (const auto& match : matches) {
    if (!filter(match, vmap)) {
      continue;
    }
    auto match_vmap = match.values_map;
    auto float_weight = module.attr("weight").toTensor().data();
    auto scale = toIValue(match_vmap.at(vmap.at("scale"))).value().toDouble();
    auto zero_point =
        toIValue(match_vmap.at(vmap.at("zero_point"))).value().toInt();
    auto dtype =
        toIValue(match_vmap.at(vmap.at("dtype"))).value().toScalarType();
    module.register_buffer(
        "_quantized_weight",
        at::quantize_per_tensor(float_weight, scale, zero_point, dtype));
  }

  std::string replacement = R"(
graph(%self, %scale, %zero_point, %dtype):
    %weight_quant = prim::GetAttr[name="_quantized_weight"](%self)
    return (%weight_quant) )";
  SubgraphRewriter rewriter;
  rewriter.RegisterRewritePattern(pattern, replacement);
  rewriter.runOnGraph(graph, filter);
}

void InsertPrepackUnpack(std::shared_ptr<Graph>& graph) {
  insertPrepackUnpackForLinear(graph);
  insertPrepackUnpackForConv2d(graph);
}

void InsertPrepackUnpack(script::Module& module) {
  for (auto& method : module.get_methods()) {
    auto graph = method.graph();
    InsertPrepackUnpack(graph);
    for (script::Module m : module.children()) {
      InsertPrepackUnpack(m);
    }
  }
}

void FoldPrepackedWeightIntoModule(
    script::Module& module,
    const std::string& method_name,
    const script::Module& linear_params_module,
    const script::Module& conv_params_module) {
  auto method = module.get_method(method_name);
  auto graph = method.graph();
  std::string linear_prepack = R"(
graph(%a_dequant, %w, %b, %w_scale, %w_zero_point, %w_dtype):
        %w_quant = aten::quantize_per_tensor(%w, %w_scale, %w_zero_point, %w_dtype)
        %packed_params = quantized::linear_prepack(%w_quant, %b)
        return (%packed_params) )";

  std::string conv2d_prepack = R"(
graph(%a_dequant, %w, %b, %w_scale, %w_zero_point, %w_dtype, %stride, %padding, %dilation, %groups):
        %w_quant = aten::quantize_per_tensor(%w, %w_scale, %w_zero_point, %w_dtype)
        %packed_params = quantized::conv_prepack(%w_quant, %b, %stride, %padding, %dilation, %groups)
        return (%packed_params))";

  // (is_conv, pattern, packed_params_module)
  auto pattern_and_modules = {
      std::make_tuple(false, linear_prepack, linear_params_module),
      std::make_tuple(true, conv2d_prepack, conv_params_module)};
  for (const auto& item : pattern_and_modules) {
    bool is_conv = std::get<0>(item);
    const std::string& pattern = std::get<1>(item);
    const script::Module& packed_params_module = std::get<2>(item);
    Graph pattern_graph;
    std::unordered_map<std::string, Value*> vmap;
    script::parseIR(pattern, &pattern_graph, vmap);
    const auto& matches = findPatternMatches(pattern_graph, *graph);
    TORCH_INTERNAL_ASSERT(
        matches.size() <= 1, "We only support at most one match right now");
    for (const auto& match : matches) {
      const auto& match_vmap = match.values_map;
      auto w_scale =
          toIValue(match_vmap.at(vmap.at("w_scale"))).value().toDouble();
      auto w_zero_point =
          toIValue(match_vmap.at(vmap.at("w_zero_point"))).value().toInt();
      auto w_dtype =
          toIValue(match_vmap.at(vmap.at("w_dtype"))).value().toScalarType();
      auto w = module.attr("weight").toTensor().data();
      auto w_quant = at::quantize_per_tensor(w, w_scale, w_zero_point, w_dtype);
      c10::optional<at::Tensor> b = c10::nullopt;
      if (hastensor(module, "bias")) {
        b = module.attr("bias").toTensor().data();
      }
      script::Module wrapper_module = packed_params_module.clone();
      auto set_weight_bias = wrapper_module.get_method("set_weight_bias");
      if (is_conv) {
        auto stride = toTwoElementIntList(match_vmap.at(vmap.at("stride")));
        auto padding = toTwoElementIntList(match_vmap.at(vmap.at("padding")));
        auto dilation = toTwoElementIntList(match_vmap.at(vmap.at("dilation")));
        auto groups = toIValue(match_vmap.at(vmap.at("groups")));
        auto set_conv_params = wrapper_module.get_method("set_conv_params");
        if (!stride || !padding || !dilation) {
          TORCH_WARN(
              "Failed to extract two element IntList for stride/padding/dilation");
          continue;
        }
        set_conv_params(std::vector<IValue>{
            stride.value(), padding.value(), dilation.value(), groups.value()});
      }
      set_weight_bias(std::vector<IValue>{IValue(w_quant), IValue(b)});
      std::string module_name_prefix;
      if (is_conv) {
        module_name_prefix = "_conv_packed_params_module_for_";
      } else {
        module_name_prefix = "_linear_packed_params_module_for_";
      }
      auto w_quant_val = match_vmap.at(vmap.at("w_quant"));
      // unique name for the module based on %w_quant
      int uid = 0;
<<<<<<< HEAD
      auto module_name = module_name_prefix + std::to_string(uid++);
      while (module.hasattr(module_name)) {
        module_name_prefix + std::to_string(uid++);
=======
      auto module_name = module_name_prefix + c10::to_string(uid++);
      while (module.find_module(module_name)) {
        module_name_prefix + c10::to_string(uid++);
>>>>>>> 20e86349
      }
      module.register_module(module_name, wrapper_module);

      // Add GetAttr of the packed module
      auto packed_params_val = match_vmap.at(vmap.at("packed_params"));
      WithInsertPoint ins(packed_params_val->node());
      // wrapper_module =
      // self.{_conv,_linear}_packed_params_module_for_{unique_id}
      Value* packed_params_module =
          graph->insertGetAttr(graph->inputs()[0], module_name)
              ->setType(wrapper_module.type());

      // packed_params = wrapper_module._packed_params
      Value* packed_params_from_attr =
          graph->insertGetAttr(packed_params_module, "_packed_params");
      packed_params_val->replaceAllUsesWith(packed_params_from_attr);

      // Delete nodes
      std::vector<Node*> nodes_to_delete = {w_quant_val->node(),
                                            packed_params_val->node()};
      for (auto n : nodes_to_delete) {
        n->removeAllInputs();
      }
      for (auto n : nodes_to_delete) {
        n->destroy();
      }
    }
  }
}

void FoldPrepackedWeightIntoModule(
    script::Module& module,
    const script::Module& linear_params_module,
    const script::Module& conv_params_module) {
  for (auto& method : module.get_methods()) {
    FoldPrepackedWeightIntoModule(
        module, method.name(), linear_params_module, conv_params_module);
    for (script::Module m : module.children()) {
      FoldPrepackedWeightIntoModule(
          m, linear_params_module, conv_params_module);
    }
  }
}
} // namespace jit
} // namespace torch<|MERGE_RESOLUTION|>--- conflicted
+++ resolved
@@ -171,15 +171,9 @@
     observer_module = std::get<0>(qconfig);
   }
   script::Module observer = observer_module.clone();
-<<<<<<< HEAD
-  std::string observer_name = "_observer_" + std::to_string(uid_++);
+  std::string observer_name = "_observer_" + c10::to_string(uid_++);
   while (module.hasattr(observer_name)) {
-    observer_name = "_observer_" + std::to_string(uid_++);
-=======
-  std::string observer_name = "_observer_" + c10::to_string(uid_++);
-  while (module.find_module(observer_name)) {
     observer_name = "_observer_" + c10::to_string(uid_++);
->>>>>>> 20e86349
   }
   module.register_module(observer_name, observer);
   // Get handle of observer module
@@ -876,9 +870,9 @@
       GRAPH_UPDATE("Deleting ", *matched_bn);
 
       auto new_w_b = computeUpdatedConvWeightAndBias(params);
-      conv_submodule.set_parameter("weight", std::get<0>(new_w_b));
-      if (conv_submodule.find_parameter("bias")) {
-        conv_submodule.set_parameter("bias", std::get<1>(new_w_b));
+      conv_submodule.setattr("weight", std::get<0>(new_w_b));
+      if (conv_submodule.hasattr("bias")) {
+        conv_submodule.setattr("bias", std::get<1>(new_w_b));
       } else {
         conv_submodule.register_parameter("bias", std::get<1>(new_w_b), false);
       }
@@ -1037,15 +1031,9 @@
       auto w_quant_val = match_vmap.at(vmap.at("w_quant"));
       // unique name for the module based on %w_quant
       int uid = 0;
-<<<<<<< HEAD
-      auto module_name = module_name_prefix + std::to_string(uid++);
+      auto module_name = module_name_prefix + c10::to_string(uid++);
       while (module.hasattr(module_name)) {
-        module_name_prefix + std::to_string(uid++);
-=======
-      auto module_name = module_name_prefix + c10::to_string(uid++);
-      while (module.find_module(module_name)) {
         module_name_prefix + c10::to_string(uid++);
->>>>>>> 20e86349
       }
       module.register_module(module_name, wrapper_module);
 
