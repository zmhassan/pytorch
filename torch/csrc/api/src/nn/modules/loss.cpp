--- conflicted
+++ resolved
@@ -234,7 +234,22 @@
 
 // ============================================================================
 
-<<<<<<< HEAD
+MarginRankingLossImpl::MarginRankingLossImpl(
+  const MarginRankingLossOptions& options_) : options(options_) {}
+
+void MarginRankingLossImpl::reset() {}
+
+void MarginRankingLossImpl::pretty_print(std::ostream& stream) const {
+  stream << "torch::nn::PoissonNLLLoss()";
+}
+
+Tensor MarginRankingLossImpl::forward(const Tensor& input1,
+    const Tensor& input2, const Tensor& target) {
+  return F::margin_ranking_loss(input1, input2, target, options);
+}
+
+// ============================================================================
+
 BCEWithLogitsLossImpl::BCEWithLogitsLossImpl(
   const BCEWithLogitsLossOptions& options_) : options(options_) {
   reset();
@@ -252,20 +267,6 @@
 Tensor BCEWithLogitsLossImpl::forward(
   const Tensor& input, const Tensor& target) {
   return F::binary_cross_entropy_with_logits(input, target, options);
-=======
-MarginRankingLossImpl::MarginRankingLossImpl(
-  const MarginRankingLossOptions& options_) : options(options_) {}
-
-void MarginRankingLossImpl::reset() {}
-
-void MarginRankingLossImpl::pretty_print(std::ostream& stream) const {
-  stream << "torch::nn::PoissonNLLLoss()";
-}
-
-Tensor MarginRankingLossImpl::forward(const Tensor& input1,
-    const Tensor& input2, const Tensor& target) {
-  return F::margin_ranking_loss(input1, input2, target, options);
->>>>>>> c81aa1fc
 }
 
 } // namespace nn
