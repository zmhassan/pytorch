--- conflicted
+++ resolved
@@ -12,10 +12,6 @@
     sys.exit(0)
 
 
-<<<<<<< HEAD
-BACKEND = getenv('RPC_BACKEND', rpc.RpcBackend.PROCESS_GROUP)
-RPC_INIT_URL = getenv('RPC_INIT_URL', '')
-=======
 class TestConfig:
     __slots__ = ['backend']
 
@@ -23,10 +19,9 @@
         assert len(args) == 0, "TestConfig only takes kwargs."
         for k, v in kwargs.items():
             setattr(self, k, v)
->>>>>>> d8268aee
 
 
-TEST_CONFIG = TestConfig(backend=getenv("RPC_BACKEND", RpcBackend.PROCESS_GROUP))
+TEST_CONFIG = TestConfig(backend=getenv("RPC_BACKEND", rpc.RpcBackend.PROCESS_GROUP))
 INIT_METHOD_TEMPLATE = "file://{file_name}?rank={rank}&world_size={world_size}"
 
 
@@ -41,26 +36,14 @@
     @wraps(test_method)
     def wrapper(self, *arg, **kwargs):
         self.worker_id = self.rank
-<<<<<<< HEAD
-        store = dist.FileStore(self.file_name, self.world_size)
-        dist.init_process_group(backend='gloo', rank=self.rank,
-                                world_size=self.world_size, store=store)
-        rpc.init_model_parallel(self_name='worker%d' % self.rank,
-                                backend=BACKEND,
-                                self_rank=self.rank,
-                                init_method=RPC_INIT_URL)
-        func(self)
-        rpc.join_rpc()
-=======
         dist.init_process_group(backend="gloo", init_method=self.init_method)
-        dist.init_model_parallel(
+        rpc.init_model_parallel(
             self_name="worker%d" % self.rank,
             backend=TEST_CONFIG.backend,
             self_rank=self.rank,
             init_method=self.init_method,
         )
         test_method(self, *arg, **kwargs)
-        dist.join_rpc()
->>>>>>> d8268aee
+        rpc.join_rpc()
 
     return wrapper