--- conflicted
+++ resolved
@@ -573,13 +573,6 @@
   }
 }
 
-<<<<<<< HEAD
-TEST_F(FunctionalTest, Softsign) {
-  auto x = torch::randn(100) * 10;
-  auto y_exp = x / (1 + x.abs());
-  auto y = F::softsign(x);
-
-=======
 TEST_F(FunctionalTest, SoftshrinkDefaultOptions) {
   const auto size = 3;
   const auto lambda = 0.5;
@@ -594,6 +587,12 @@
   ASSERT_EQ(y.ndimension(), 3);
   ASSERT_EQ(y.sizes(), torch::IntArrayRef({size, size, size}));
   auto y_exp = (x < -lambda) * (x + lambda) + (x > lambda) * (x - lambda);
->>>>>>> a87ccae4
+}
+
+TEST_F(FunctionalTest, Softsign) {
+  auto x = torch::randn(100) * 10;
+  auto y_exp = x / (1 + x.abs());
+  auto y = F::softsign(x);
+
   ASSERT_TRUE(torch::allclose(y, y_exp));
 }