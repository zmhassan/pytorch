import sys
import io
import os
import math
import random
import copy
import shutil
import torch
import torch.cuda
import torch.backends.cuda
import tempfile
import unittest
import warnings
import pickle
import gzip
import types
import textwrap
import re
from torch._utils_internal import get_file_path_2
from torch.utils.dlpack import from_dlpack, to_dlpack
from torch._utils import _rebuild_tensor
from torch._six import inf, nan, string_classes, istuple
from itertools import product, combinations, combinations_with_replacement
from functools import reduce
from torch import multiprocessing as mp
from common_methods_invocations import tri_tests_args, run_additional_tri_tests, \
    _compare_trilu_indices
from common_utils import TestCase, iter_indices, TEST_NUMPY, TEST_SCIPY, TEST_MKL, \
    TEST_LIBROSA, run_tests, download_file, skipIfNoLapack, suppress_warnings, \
    IS_WINDOWS, PY3, NO_MULTIPROCESSING_SPAWN, skipIfRocm, do_test_dtypes, do_test_empty_full, \
    IS_SANDCASTLE, load_tests, brute_pdist, brute_cdist, slowTest
from multiprocessing.reduction import ForkingPickler

# load_tests from common_utils is used to automatically filter tests for
# sharding on sandcastle. This line silences flake warnings
load_tests = load_tests

if TEST_NUMPY:
    import numpy as np

if TEST_SCIPY:
    from scipy import signal

if TEST_LIBROSA:
    import librosa

SIZE = 100

can_retrieve_source = True
with warnings.catch_warnings(record=True) as warns:
    with tempfile.NamedTemporaryFile() as checkpoint:
        x = torch.save(torch.nn.Module(), checkpoint)
        for warn in warns:
            if "Couldn't retrieve source code" in warn.message.args[0]:
                can_retrieve_source = False
                break


class FilelikeMock(object):
    def __init__(self, data, has_fileno=True, has_readinto=False):
        if has_readinto:
            self.readinto = self.readinto_opt
        if has_fileno:
            # Python 2's StringIO.StringIO has no fileno attribute.
            # This is used to test that.
            self.fileno = self.fileno_opt

        self.calls = set()
        self.bytesio = io.BytesIO(data)

        def trace(fn, name):
            def result(*args, **kwargs):
                self.calls.add(name)
                return fn(*args, **kwargs)
            return result

        for attr in ['read', 'readline', 'seek', 'tell', 'write', 'flush']:
            traced_fn = trace(getattr(self.bytesio, attr), attr)
            setattr(self, attr, traced_fn)

    def fileno_opt(self):
        raise io.UnsupportedOperation('Not a real file')

    def readinto_opt(self, view):
        self.calls.add('readinto')
        return self.bytesio.readinto(view)

    def was_called(self, name):
        return name in self.calls


class BytesIOContext(io.BytesIO):
    def __enter__(self):
        return self

    def __exit__(self, *args):
        pass


# This is intentionally prefixed by an underscore. Otherwise pytest will try to
# run its methods as test cases.
class _TestTorchMixin(object):
    def _make_tensors(self, shape, val_range=(-100, 100), use_floating=True, use_integral=True):
        float_types = [torch.double,
                       torch.float]
        int_types = [torch.int64,
                     torch.int32,
                     torch.int16]

        def make_contiguous(shape, dtype):
            if dtype in float_types:
                val = torch.randn(shape, dtype=dtype)
                val = val * ((val_range[1] - val_range[0]) / (math.pi * 2.0))
                val = val + ((val_range[1] - val_range[0]) / 2.0)
                val = torch.clamp(val, min=val_range[0], max=val_range[1])
                return val
            result = torch.zeros(shape, dtype=dtype)
            result.apply_(lambda x: random.randint(val_range[0], val_range[1]))
            return result

        def make_non_contiguous(shape, dtype):
            contig = make_contiguous(shape, dtype)
            non_contig = torch.empty(shape + (2, 2), dtype=dtype)[..., 0]
            non_contig = non_contig.select(-1, -1)
            non_contig.copy_(contig)
            self.assertFalse(non_contig.is_contiguous())
            return non_contig

        def make_contiguous_slice(size, dtype):
            contig = make_contiguous((1, size), dtype)
            non_contig = contig[:1, 1:size - 1]
            self.assertTrue(non_contig.is_contiguous())
            return contig

        types = []
        if use_floating:
            types += float_types
        if use_integral:
            types += int_types
        tensors = {"cont": [], "noncont": [], "slice": []}
        for dtype in types:
            tensors["cont"].append(make_contiguous(shape, dtype))
            tensors["noncont"].append(make_non_contiguous(shape, dtype))
            tensors["slice"].append(make_contiguous_slice(sum(list(shape)), dtype))

        return tensors

    def test_dir(self):
        dir(torch)

    def test_doc(self):
        checked_types = (types.MethodType, types.FunctionType,
                         types.BuiltinFunctionType, types.BuiltinMethodType)

        def test_namespace(ns, *skips):
            if isinstance(ns, object):
                ns_name = ns.__class__.__name__
            else:
                ns_name = ns.__name__
            skip_regexes = []
            for r in skips:
                if isinstance(r, string_classes):
                    skip_regexes.append(re.compile('^{}$'.format(re.escape(r))))
                else:
                    skip_regexes.append(r)
            for name in dir(ns):
                if name.startswith('_'):
                    continue
                var = getattr(ns, name)
                if not isinstance(var, checked_types):
                    continue
                doc = var.__doc__
                has_doc = doc is not None and len(doc.strip()) > 0
                full_name = ns_name + '.' + name
                if any(r.match(name) for r in skip_regexes):
                    self.assertFalse(has_doc,
                                     'New docs have been added for {}, please remove '
                                     'it from the skipped list in TestTorch.test_doc'.format(full_name))
                else:
                    self.assertTrue(has_doc, '{} is missing documentation'.format(full_name))

        # FIXME: fix all the skipped ones below!
        test_namespace(torch.randn(1),
                       'as_strided',
                       'as_strided_',
                       re.compile('^clamp_(min|max)_?$'),
                       'coalesce',
                       'is_coalesced',
                       'is_distributed',
                       'is_complex',
                       'is_nonzero',
                       'is_same_size',
                       'isclose',
                       'lgamma',
                       'lgamma_',
                       'log_softmax',
                       'map2_',
                       'new',
                       'polygamma',
                       'polygamma_',
                       'record_stream',
                       'reinforce',
                       'relu',
                       'relu_',
                       'prelu',
                       'resize',
                       'resize_as',
                       'smm',
                       'softmax',
                       'split_with_sizes',
                       'sspaddmm',
                       'to_dense',
                       'sparse_resize_',
                       'sparse_resize_and_clear_',
                       )
        test_namespace(torch.nn)
        test_namespace(torch.nn.functional, 'assert_int_or_pair', 'bilinear', 'feature_alpha_dropout')
        # TODO: add torch.* tests when we have proper namespacing on ATen functions
        # test_namespace(torch)

    def test_dot(self):
        types = {
            'torch.DoubleTensor': 1e-8,
            'torch.FloatTensor': 1e-4,
        }
        for tname, _prec in types.items():
            v1 = torch.randn(100).type(tname)
            v2 = torch.randn(100).type(tname)
            res1 = torch.dot(v1, v2)
            res2 = 0
            for i, j in zip(v1, v2):
                res2 += i * j
            self.assertEqual(res1, res2)
            out = torch.randn(()).type(tname)
            torch.dot(v1, v2, out=out)
            self.assertEqual(res1, out)

        # Test 0-strided
        for tname, _prec in types.items():
            v1 = torch.randn(1).type(tname).expand(100)
            v2 = torch.randn(100).type(tname)
            res1 = torch.dot(v1, v2)
            res2 = 0
            for i, j in zip(v1, v2):
                res2 += i * j
            self.assertEqual(res1, res2)
            out = torch.randn(()).type(tname)
            torch.dot(v1, v2, out=out)
            self.assertEqual(res1, out)

    def test_ger(self):
        types = {
            'torch.DoubleTensor': 1e-8,
            'torch.FloatTensor': 1e-4,
        }
        for tname, _prec in types.items():
            v1 = torch.randn(100).type(tname)
            v2 = torch.randn(100).type(tname)
            res1 = torch.ger(v1, v2)
            res2 = torch.zeros(100, 100).type(tname)
            for i in range(100):
                for j in range(100):
                    res2[i, j] = v1[i] * v2[j]
            self.assertEqual(res1, res2)

        # Test 0-strided
        for tname, _prec in types.items():
            v1 = torch.randn(1).type(tname).expand(100)
            v2 = torch.randn(100).type(tname)
            res1 = torch.ger(v1, v2)
            res2 = torch.zeros(100, 100).type(tname)
            for i in range(100):
                for j in range(100):
                    res2[i, j] = v1[i] * v2[j]
            self.assertEqual(res1, res2)

    def test_addr(self):
        types = {
            'torch.DoubleTensor': 1e-8,
            'torch.FloatTensor': 1e-4,
        }

        def run_test(m, v1, v2, m_transform=lambda x: x):
            m = m_transform(m.clone())
            ref = m.clone()
            torch.addr(m, v1, v2, out=m)
            for i in range(m.size(0)):
                for j in range(m.size(1)):
                    ref[i, j] += v1[i] * v2[j]
            self.assertEqual(m, ref)

        for tname, _prec in types.items():
            for h, w in [(100, 110), (1, 20), (200, 2)]:
                m = torch.randn(h, w).type(tname)
                v1 = torch.randn(h).type(tname)
                v2 = torch.randn(w).type(tname)
                run_test(m, v1, v2)
                # test transpose
                run_test(m, v2, v1, lambda x: x.transpose(0, 1))
                # test 0 strided
                v1 = torch.randn(1).type(tname).expand(h)
                run_test(m, v1, v2)
                run_test(m, v2, v1, lambda x: x.transpose(0, 1))

    def test_addmv(self):
        types = {
            'torch.DoubleTensor': 1e-8,
            'torch.FloatTensor': 1e-4,
        }
        for tname, _prec in types.items():
            t = torch.randn(10).type(tname)
            m = torch.randn(10, 100).type(tname)
            v = torch.randn(100).type(tname)
            res1 = torch.addmv(t, m, v)
            res2 = torch.zeros(10).type(tname)
            res2 += t
            for i in range(10):
                for j in range(100):
                    res2[i] += m[i, j] * v[j]
            self.assertEqual(res1, res2)

        # Test 0-strided
        for tname, _prec in types.items():
            t = torch.randn(1).type(tname).expand(10)
            m = torch.randn(10, 1).type(tname).expand(10, 100)
            v = torch.randn(100).type(tname)
            res1 = torch.addmv(t, m, v)
            res2 = torch.zeros(10).type(tname)
            res2 += t
            for i in range(10):
                for j in range(100):
                    res2[i] += m[i, j] * v[j]
            self.assertEqual(res1, res2)

    def test_addmm(self):
        types = {
            'torch.DoubleTensor': 1e-8,
            'torch.FloatTensor': 1e-4,
        }
        for tname, _prec in types.items():
            M = torch.randn(10, 25).type(tname)
            m1 = torch.randn(10, 50).type(tname)
            m2 = torch.randn(50, 25).type(tname)
            res1 = torch.addmm(M, m1, m2)
            res2 = torch.zeros(10, 25).type(tname)
            res2 += M
            for i in range(10):
                for j in range(25):
                    for k in range(50):
                        res2[i, j] += m1[i, k] * m2[k, j]
            self.assertEqual(res1, res2)

        # Test 0-strided
        for tname, _prec in types.items():
            M = torch.randn(10, 1).type(tname).expand(10, 25)
            m1 = torch.randn(10, 1).type(tname).expand(10, 50)
            m2 = torch.randn(50, 25).type(tname)
            res1 = torch.addmm(M, m1, m2)
            res2 = torch.zeros(10, 25).type(tname)
            res2 += M
            for i in range(10):
                for j in range(25):
                    for k in range(50):
                        res2[i, j] += m1[i, k] * m2[k, j]
            self.assertEqual(res1, res2)

    def test_logical_any(self):
        for device in torch.testing.get_all_device_types():
            x = torch.zeros([2, 3, 400], dtype=torch.uint8, device=device)

            self.assertEqual(
                torch.tensor(0, dtype=torch.uint8, device=device),
                x.any())

            self.assertEqual(
                torch.zeros([1, 3, 400], dtype=torch.uint8, device=device),
                x.any(0, keepdim=True))

            self.assertEqual(
                torch.zeros([2, 1, 400], dtype=torch.uint8, device=device),
                x.any(1, keepdim=True))

            self.assertEqual(
                torch.zeros([2, 3, 1], dtype=torch.uint8, device=device),
                x.any(2, keepdim=True))

            # set the last element to 0
            x[-1][-1][-1] = 1

            self.assertEqual(
                torch.tensor(1, dtype=torch.uint8, device=device),
                x.any())

            y = torch.zeros([1, 3, 400], dtype=torch.uint8, device=device)
            y[-1][-1][-1] = 1
            self.assertEqual(y, x.any(0, keepdim=True))

            y = torch.zeros([2, 1, 400], dtype=torch.uint8, device=device)
            y[-1][-1][-1] = 1
            self.assertEqual(y, x.any(1, keepdim=True))

            y = torch.zeros([2, 3, 1], dtype=torch.uint8, device=device)
            y[-1][-1][-1] = 1
            self.assertEqual(y, x.any(2, keepdim=True))

    def test_logical_all(self):
        for device in torch.testing.get_all_device_types():
            x = torch.ones([2, 3, 400], dtype=torch.uint8, device=device)

            self.assertEqual(
                torch.tensor(1, dtype=torch.uint8, device=device),
                x.all())

            self.assertEqual(
                torch.ones([1, 3, 400], dtype=torch.uint8, device=device),
                x.all(0, keepdim=True))

            self.assertEqual(
                torch.ones([2, 1, 400], dtype=torch.uint8, device=device),
                x.all(1, keepdim=True))

            self.assertEqual(
                torch.ones([2, 3, 1], dtype=torch.uint8, device=device),
                x.all(2, keepdim=True))

            # set the last element to 0
            x[-1][-1][-1] = 0

            self.assertEqual(
                torch.tensor(0, dtype=torch.uint8, device=device),
                x.all())

            y = torch.ones([1, 3, 400], dtype=torch.uint8, device=device)
            y[-1][-1][-1] = 0
            self.assertEqual(y, x.all(0, keepdim=True))

            y = torch.ones([2, 1, 400], dtype=torch.uint8, device=device)
            y[-1][-1][-1] = 0
            self.assertEqual(y, x.all(1, keepdim=True))

            y = torch.ones([2, 3, 1], dtype=torch.uint8, device=device)
            y[-1][-1][-1] = 0
            self.assertEqual(y, x.all(2, keepdim=True))

    def test_allclose(self):
        x = torch.tensor([1.0, 2.0, 3.0])
        y = torch.tensor([1.01, 2.01, 3.01])
        self.assertTrue(torch.allclose(x, y, rtol=0, atol=0.02))
        self.assertTrue(torch.allclose(x, y, rtol=0.01, atol=0.0))
        self.assertFalse(torch.allclose(x, y))
        self.assertTrue(torch.allclose(torch.tensor([0.0]), torch.tensor([1e-8])))
        x = torch.tensor([2.0, 3.0, nan])
        y = torch.tensor([2.01, 3.01, nan])
        self.assertFalse(torch.allclose(x, y, rtol=1e-2))
        self.assertTrue(torch.allclose(x, y, rtol=1e-2, equal_nan=True))
        self.assertFalse(torch.allclose(x, y, rtol=1e-3, equal_nan=True))
        inf_t = torch.tensor([inf])
        self.assertTrue(torch.allclose(inf_t, inf_t))
        self.assertTrue(torch.allclose(-inf_t, -inf_t))
        self.assertFalse(torch.allclose(inf_t, -inf_t))
        self.assertFalse(torch.allclose(inf_t, torch.tensor([1e20])))
        self.assertFalse(torch.allclose(-inf_t, torch.tensor([-1e20])))

    def test_linear_algebra_scalar_raises(self):
        m = torch.randn(5, 5)
        v = torch.randn(5)
        s = torch.tensor(7)
        self.assertRaises(RuntimeError, lambda: torch.mv(m, s))
        self.assertRaises(RuntimeError, lambda: torch.addmv(v, m, s))
        self.assertRaises(RuntimeError, lambda: torch.ger(v, s))
        self.assertRaises(RuntimeError, lambda: torch.ger(s, v))
        self.assertRaises(RuntimeError, lambda: torch.addr(m, v, s))
        self.assertRaises(RuntimeError, lambda: torch.addr(m, s, v))

    def _test_math(self, torchfn, mathfn, input=None, test_expand=False):
        if input is None:
            input = []
            input.append(list(range(-5, 5)))
            input.append([0 for x in range(-5, 5)])
            input.append([x + 1e-6 for x in range(-5, 5)])
            # Some vectorized implementations don't support large ranges
            input.append([x + 1e10 for x in range(-5, 5)])
            input.append([x - 1e10 for x in range(-5, 5)])
            input.append(torch.randn(10).tolist())
            input.append((torch.randn(10) + 1e6).tolist())
            input.append([math.pi * (x / 2) for x in range(-5, 5)])

        def compare_reference(input, dtype):
            input = torch.tensor(input, dtype=dtype)
            res1 = torchfn(input.clone())
            res2 = input.clone().apply_(mathfn)
            torch.testing.assert_allclose(res1, res2)

        # compare against the reference math function
        compare_reference(input, torch.double)
        compare_reference(input, torch.float)

        def check_non_contiguous(shape, dtype):
            contig = torch.randn(shape, dtype=dtype)
            non_contig = torch.empty(shape + (2,), dtype=dtype)[..., 0]
            non_contig.copy_(contig)
            self.assertFalse(non_contig.is_contiguous())
            self.assertEqual(torchfn(contig), torchfn(non_contig), 'non-contiguous')

        # compare application against contiguous vs. non-contiguous
        check_non_contiguous((5, 7), torch.double)
        check_non_contiguous((1024,), torch.double)
        check_non_contiguous((5, 7), torch.float)
        check_non_contiguous((1024,), torch.float)

        def check_non_contiguous_index(dtype):
            contig = torch.randn((2, 2, 1, 2), dtype=dtype)
            non_contig = contig[:, 1, ...]
            contig = non_contig.clone()
            self.assertFalse(non_contig.is_contiguous())
            self.assertEqual(torchfn(contig), torchfn(non_contig), 'non-contiguous index')

        check_non_contiguous_index(torch.float)
        check_non_contiguous_index(torch.double)

        def check_non_contiguous_expand(shape, dtype):
            contig = torch.randn(shape, dtype=dtype)
            non_contig = contig.clone().expand(3, -1, -1)
            self.assertFalse(non_contig.is_contiguous())
            contig = torchfn(contig)
            non_contig = torchfn(non_contig)
            for i in range(3):
                self.assertEqual(contig, non_contig[i], 'non-contiguous expand[' + str(i) + ']')

        # Expand is not defined for in-place operations
        if test_expand:
            # The size 1 case is special as it leads to 0 stride and needs to persists
            check_non_contiguous_expand((1, 3), torch.double)
            check_non_contiguous_expand((1, 7), torch.double)
            check_non_contiguous_expand((5, 7), torch.float)

        # If size(dim) == 1, stride(dim) is not defined.
        # The code needs to be able to handle this
        def check_contiguous_size1(dtype):
            contig = torch.randn((5, 100), dtype=dtype)
            contig = contig[:1, :50]
            contig2 = torch.empty(contig.size(), dtype=dtype)
            contig2.copy_(contig)
            self.assertTrue(contig.is_contiguous())
            self.assertTrue(contig2.is_contiguous())
            self.assertEqual(torchfn(contig), torchfn(contig2), 'contiguous size1')

        check_contiguous_size1(torch.double)
        check_contiguous_size1(torch.float)

        def check_contiguous_size1_largedim(dtype):
            contig = torch.randn((5, 2, 3, 1, 4, 5, 3, 2, 1, 2, 3, 4), dtype=dtype)
            contig = contig[:1, :, :, :, :, :, :, :, :, :, :, :]
            contig2 = torch.empty(contig.size(), dtype=dtype)
            contig2.copy_(contig)
            self.assertTrue(contig.is_contiguous())
            self.assertTrue(contig2.is_contiguous())
            self.assertEqual(torchfn(contig), torchfn(contig2), 'contiguous size1')

        check_contiguous_size1_largedim(torch.double)
        check_contiguous_size1_largedim(torch.float)

        def check_large(dtype):
            input = torch.randn(1024, 512, dtype=dtype)
            actual = torchfn(input)
            expected = torch.stack([torchfn(slice) for slice in input])
            self.assertEqual(actual, expected, 'large')

        # compare large tensor vs. repeated small applications to expose
        # possible parallelism bugs.
        check_large(torch.double)
        check_large(torch.float)

    def __test_math_by_name(self, function_name, mathfn, selffn):
        mathfn = getattr(math, mathfn)
        if selffn:
            def torchfn(x):
                return getattr(x, function_name)()
        else:
            torchfn = getattr(torch, function_name)
        self._test_math(torchfn, mathfn, test_expand=(not selffn))

    def _test_math_by_name(self, function_name, test_self=True):
        if test_self:
            self.__test_math_by_name(function_name + "_", function_name, True)
        self.__test_math_by_name(function_name, function_name, False)

    def test_sin(self):
        self._test_math_by_name('sin')

    def test_sinh(self):
        def sinh(x):
            try:
                return math.sinh(x)
            except OverflowError:
                return inf if x > 0 else -inf
        self._test_math(torch.sinh, sinh)

    def test_lgamma(self):
        def lgamma(x):
            if x <= 0 and x == int(x):
                return inf
            return math.lgamma(x)
        self._test_math(torch.lgamma, lgamma)

    @unittest.skipIf(not TEST_SCIPY, "Scipy not found")
    def test_mvlgamma(self):
        from scipy.special import multigammaln
        for d in range(1, 5):
            input = torch.empty(10).uniform_(d, 10)
            res_torch = torch.mvlgamma(input, d)
            res_scipy = multigammaln(input.numpy(), d)
            self.assertEqual(res_torch.numpy(), res_scipy)

    def test_mvlgamma_argcheck(self):
        def run_test(d):
            input = torch.linspace((d - 2) / 2, 10, 10)
            torch.mvlgamma(input, d)

        with self.assertRaisesRegex(RuntimeError, "Condition for computing multivariate log-gamma not met"):
            run_test(3)

    def _digamma_input(self, test_poles=True):
        input = []
        input.append((torch.randn(10).abs() + 1e-4).tolist())
        input.append((torch.randn(10).abs() + 1e6).tolist())
        zeros = torch.linspace(-9.5, -0.5, 10)
        input.append(zeros.tolist())
        input.append((zeros - 0.49).tolist())
        input.append((zeros + 0.49).tolist())
        input.append((zeros + (torch.rand(10) * 0.99) - 0.5).tolist())

        if test_poles:
            input.append([-0.999999994, -1.999999994, -2.0000000111,
                          -100.99999994, -1931.99999994, 0.000000111,
                          -0.000000111, 0, -2, -329])
        return input

    @unittest.skipIf(not TEST_SCIPY, "Scipy not found")
    def test_digamma(self):
        from scipy.special import digamma

        # scipy 1.1.0 changed when it returns +/-inf vs. NaN
        def torch_digamma_without_inf(inp):
            res = torch.digamma(inp)
            res[(res == -inf) | (res == inf)] = nan
            return res

        def scipy_digamma_without_inf(inp):
            res = digamma(inp)
            if np.isscalar(res):
                return res if np.isfinite(res) else nan
            res[np.isinf(res)] = nan
            return res

        self._test_math(torch_digamma_without_inf, scipy_digamma_without_inf, self._digamma_input())

    @unittest.skipIf(not TEST_SCIPY, "Scipy not found")
    def test_polygamma(self):
        from scipy.special import polygamma
        for n in [0, 1]:
            self._test_math(lambda x: torch.polygamma(n, x),
                            lambda x: polygamma(n, x).item(),
                            self._digamma_input(test_poles=False))

    def test_asin(self):
        self._test_math(torch.asin, lambda x: math.asin(x) if abs(x) <= 1 else nan)

    def test_cos(self):
        self._test_math_by_name('cos')

    def test_cosh(self):
        def cosh(x):
            try:
                return math.cosh(x)
            except OverflowError:
                # Return inf on overflow.
                # See http://en.cppreference.com/w/cpp/numeric/math/cosh
                return inf
        self._test_math(torch.cosh, cosh)

    def test_acos(self):
        self._test_math(torch.acos, lambda x: math.acos(x) if abs(x) <= 1 else nan)

    def test_tan(self):
        self._test_math_by_name('tan')

    def test_tanh(self):
        self._test_math_by_name('tanh')

    def test_atan(self):
        self._test_math_by_name('atan')

    def test_log(self):
        def log(x):
            if x == 0:
                return -inf
            elif x < 0:
                return nan
            return math.log(x)
        self._test_math(torch.log, log)

    def test_log10(self):
        def log10(x):
            if x == 0:
                return -inf
            elif x < 0:
                return nan
            return math.log10(x)
        self._test_math(torch.log10, log10)

    def test_log1p(self):
        def log1p(x):
            if x == -1:
                return -inf
            elif x < -1:
                return nan
            return math.log1p(x)
        self._test_math(torch.log1p, log1p)

    def test_log2(self):
        def log2(x):
            if x == 0:
                return -inf
            elif x < 0:
                return nan
            try:
                return math.log2(x)
            except AttributeError:
                return math.log(x, 2)
        self._test_math(torch.log2, log2)

    def test_sqrt(self):
        self._test_math(torch.sqrt, lambda x: math.sqrt(x) if x >= 0 else nan)

    def test_erf(self):
        self._test_math_by_name('erf')

    def test_erfc(self):
        self._test_math_by_name('erfc')

    def test_erfinv(self):
        def checkType(tensor):
            inputValues = torch.randn(4, 4, out=tensor()).clamp(-2., 2.)
            self.assertEqual(tensor(inputValues).erf().erfinv(), tensor(inputValues))
            # test inf
            self.assertTrue(torch.equal(tensor([-1, 1]).erfinv(), tensor([-inf, inf])))
            # test nan
            self.assertEqual(tensor([-2, 2]).erfinv(), tensor([nan, nan]))

        checkType(torch.FloatTensor)
        checkType(torch.DoubleTensor)

    def test_exp(self):
        def exp(x):
            try:
                return math.exp(x)
            except OverflowError:
                return inf
        self._test_math(torch.exp, exp)

    @slowTest
    def test_exp_slow(self):
        # Test for https://github.com/pytorch/pytorch/issues/17271
        # This is pretty slow on my Macbook but it only takes a few
        # seconds on a beefy Xeon server
        a = torch.exp(torch.ones(2 ** 31, dtype=torch.float32))
        b = torch.exp(torch.ones(1, dtype=torch.float32))
        self.assertEqual(a, b.expand(2 ** 31))

    def test_expm1(self):
        def expm1(x):
            try:
                return math.expm1(x)
            except OverflowError:
                return inf
        self._test_math(torch.expm1, expm1)

    def test_floor(self):
        self._test_math_by_name('floor')

    def test_ceil(self):
        self._test_math_by_name('ceil')

    @unittest.skipIf(not torch.cuda.is_available(), 'no CUDA')
    def test_ceil_out_cpu_cuda(self):
        a = torch.randn(1)
        b = torch.randn(1, device="cuda")
        self.assertRaises(RuntimeError, lambda: torch.ceil(a, out=b))

    def test_rsqrt(self):
        def rsqrt(x):
            if x == 0:
                return inf
            elif x < 0:
                return nan
            return 1.0 / math.sqrt(x)

        self._test_math(torch.rsqrt, rsqrt)

    def test_sigmoid(self):
        # TODO: why not simulate math.sigmoid like with rsqrt?
        inputValues = [-1000, -1, 0, 0.5, 1, 2, 1000]
        expectedOutput = [0.0000, 0.2689, 0.5, 0.6225, 0.7311, 0.8808, 1.000]
        precision_4dps = 0.0002

        def checkType(tensor):
            self.assertEqual(tensor(inputValues).sigmoid(), tensor(expectedOutput), precision_4dps)

        checkType(torch.FloatTensor)
        checkType(torch.DoubleTensor)

    def test_frac(self):
        self._test_math(torch.frac, lambda x: math.fmod(x, 1))

    def test_trunc(self):
        self._test_math(torch.trunc, lambda x: x - math.fmod(x, 1))

    def test_round(self):
        self._test_math(torch.round, round)

    def test_has_storage(self):
        self.assertIsNotNone(torch.Tensor().storage())
        self.assertIsNotNone(torch.Tensor(0).storage())
        self.assertIsNotNone(torch.Tensor([]).storage())
        self.assertIsNotNone(torch.Tensor().clone().storage())
        self.assertIsNotNone(torch.Tensor([0, 0, 0]).nonzero().storage())
        self.assertIsNotNone(torch.Tensor().new().storage())

    @unittest.skipIf(not TEST_NUMPY, "Numpy not found")
    def test_has_storage_numpy(self):
        for dtype in [np.float32, np.float64, np.int64,
                      np.int32, np.int16, np.uint8]:
            arr = np.array([1], dtype=dtype)
            self.assertIsNotNone(torch.FloatTensor(arr).storage())
            self.assertIsNotNone(torch.DoubleTensor(arr).storage())
            self.assertIsNotNone(torch.IntTensor(arr).storage())
            self.assertIsNotNone(torch.LongTensor(arr).storage())
            self.assertIsNotNone(torch.ByteTensor(arr).storage())
            if torch.cuda.is_available():
                self.assertIsNotNone(torch.cuda.FloatTensor(arr).storage())
                self.assertIsNotNone(torch.cuda.DoubleTensor(arr).storage())
                self.assertIsNotNone(torch.cuda.IntTensor(arr).storage())
                self.assertIsNotNone(torch.cuda.LongTensor(arr).storage())
                self.assertIsNotNone(torch.cuda.ByteTensor(arr).storage())

    def _testSelection(self, torchfn, mathfn):
        # contiguous
        m1 = torch.randn(100, 100)
        res1 = torchfn(m1)
        res2 = m1[0, 0]
        for i, j in iter_indices(m1):
            res2 = mathfn(res2, m1[i, j])
        self.assertEqual(res1, res2)

        # non-contiguous
        m1 = torch.randn(10, 10, 10)
        m2 = m1[:, 4]
        res1 = torchfn(m2)
        res2 = m2[0, 0]
        for i, j in iter_indices(m2):
            res2 = mathfn(res2, m2[i][j])
        self.assertEqual(res1, res2)

        # with indices
        m1 = torch.randn(100, 100)
        res1val, res1ind = torchfn(m1, 1, False)
        res2val = m1[:, 0:1].clone().squeeze()
        res2ind = res1ind.clone().fill_(0)
        for i, j in iter_indices(m1):
            if mathfn(res2val[i], m1[i, j]) != res2val[i]:
                res2val[i] = m1[i, j]
                res2ind[i] = j

        maxerr = 0
        for i in range(res1val.size(0)):
            maxerr = max(maxerr, abs(res1val[i] - res2val[i]))
            self.assertEqual(res1ind[i], res2ind[i])
        self.assertLessEqual(abs(maxerr), 1e-5)

        # NaNs
        for index in (0, 4, 99):
            m1 = torch.randn(100)
            m1[index] = nan
            res1val, res1ind = torch.max(m1, 0)
            self.assertTrue(math.isnan(res1val))
            self.assertEqual(res1ind, index)
            res1val = torchfn(m1)
            self.assertTrue(math.isnan(res1val))

    def test_max(self):
        self._testSelection(torch.max, max)

    @staticmethod
    def _test_max_with_inf(self, dtypes=(torch.float, torch.double), device='cpu'):
        for dtype in dtypes:
            a = torch.tensor([[-inf, -inf, inf, 3], [inf, inf, -inf, -1]], dtype=dtype, device=device)
            self.assertTrue(torch.all(torch.max(a, dim=1)[0] == inf).item())
            self.assertTrue(torch.max(a).item() == inf)

    def test_max_with_inf(self):
        self._test_max_with_inf(self)

    def test_min(self):
        self._testSelection(torch.min, min)

    @staticmethod
    def _test_min_with_inf(self, dtypes=(torch.float, torch.double), device='cpu'):
        for dtype in dtypes:
            a = torch.tensor([[-inf, -inf, inf, 3], [inf, inf, -inf, -1]], dtype=dtype, device=device)
            self.assertTrue(torch.all(torch.min(a, dim=1)[0] == (-inf)).item())
            self.assertTrue(torch.min(a).item() == -inf)

    def test_min_with_inf(self):
        self._test_min_with_inf(self)

    @staticmethod
    def _test_norm(self, device):
        # full reduction
        x = torch.randn(25, device=device)
        xn = x.cpu().numpy()
        for p in [0, 1, 2, 3, 4, inf, -inf]:
            res = x.norm(p).item()
            expected = np.linalg.norm(xn, p)
            self.assertEqual(res, expected, "full reduction failed for {}-norm".format(p))

        # one dimension
        x = torch.randn(25, 25, device=device)
        xn = x.cpu().numpy()
        for p in [0, 1, 2, 3, 4, inf, -inf]:
            res = x.norm(p, 1).cpu().numpy()
            expected = np.linalg.norm(xn, p, 1)
            self.assertEqual(res.shape, expected.shape)
            self.assertTrue(np.allclose(res, expected), "dim reduction failed for {}-norm".format(p))

        # matrix norm
        for p in ['fro', 'nuc']:
            res = x.norm(p).cpu().numpy()
            expected = np.linalg.norm(xn, p)
            self.assertEqual(res.shape, expected.shape)
            self.assertTrue(np.allclose(res, expected), "dim reduction failed for {}-norm".format(p))

        # larger tensor sanity check
        self.assertEqual(2 * torch.norm(torch.ones(10000)), torch.norm(torch.ones(40000)))

    @unittest.skipIf(not TEST_NUMPY, "Numpy not found")
    @skipIfNoLapack
    def test_norm(self):
        self._test_norm(self, device='cpu')

    @staticmethod
    def _test_dist(self, device):
        def run_test(x, y):
            for p in [0, 1, 2, 3, 4, inf, -inf]:
                dist_xy = torch.dist(x, y, p)
                dist_xy_norm = torch.norm(x - y, p)
                self.assertEqual(dist_xy, dist_xy_norm)

        run_test(torch.randn(5, device=device), torch.randn(5, device=device))

        x = torch.zeros(3, device=device)
        y = torch.zeros(3, device=device)
        y[1] = 1.
        run_test(x, y)

    def test_dist(self):
        self._test_dist(self, device='cpu')

    def test_dim_reduction_uint8_overflow(self):
        example = [[-1, 2, 1], [5, 3, 6]]
        x = torch.tensor(example, dtype=torch.uint8)
        self.assertEqual(x.sum(dtype=torch.uint8).item(), 16)
        self.assertEqual(x.sum(0, dtype=torch.uint8), torch.FloatTensor([4, 5, 7]))
        self.assertEqual(x.sum(1, dtype=torch.uint8), torch.FloatTensor([2, 14]))
        y = torch.tensor(example, dtype=torch.uint8)
        torch.sum(x, 0, out=y)
        self.assertEqual(x.sum(0, dtype=torch.uint8), y)

    @staticmethod
    def _test_dim_reduction(self, cast):
        example = [[-1, 2, 1], [5, 3, 6]]

        types = [torch.double,
                 torch.float,
                 torch.int64,
                 torch.int32,
                 torch.int16]

        # This won't test for 256bit instructions, since we usually
        # only work on 1 cacheline (1024bit) at a time and these
        # examples aren't big enough to trigger that.
        for dtype in types:
            x = cast(torch.tensor(example, dtype=dtype))
            self.assertEqual(x.sum().item(), 16)
            self.assertEqual(x.sum(0), torch.FloatTensor([4, 5, 7]))
            self.assertEqual(x.sum(1), torch.FloatTensor([2, 14]))
            y = cast(torch.tensor(example, dtype=dtype))
            torch.sum(x, 0, out=y)
            self.assertEqual(x.sum(0), y)

        # Mean not supported for Int types
        for dtype in types[:2]:
            x = cast(torch.tensor(example, dtype=dtype))
            self.assertEqual(x.mean().item(), 16.0 / 6)
            self.assertEqual(x.mean(0), torch.FloatTensor([2.0, 2.5, 7.0 / 2]))
            self.assertEqual(x.mean(1), torch.FloatTensor([2.0 / 3, 14.0 / 3]))
            self.assertEqual(x.mean(), x.mean((0, 1)))

        for dtype in types:
            x = cast(torch.tensor(example, dtype=dtype))
            self.assertEqual(x.prod().item(), -180)
            self.assertEqual(x.prod(0), torch.FloatTensor([-5, 6, 6]))
            self.assertEqual(x.prod(1), torch.FloatTensor([-2, 90]))

        for dtype in types:
            x = cast(torch.tensor(example, dtype=dtype))
            self.assertEqual(x.max().item(), 6)
            self.assertEqual(x.max(0), (torch.FloatTensor([5, 3, 6]), torch.FloatTensor([1, 1, 1])))
            self.assertEqual(x.max(1), (torch.FloatTensor([2, 6]), torch.FloatTensor([1, 2])))

        for dtype in types:
            x = cast(torch.tensor(example, dtype=dtype))
            self.assertEqual(x.min().item(), -1)
            self.assertEqual(x.min(0), (torch.FloatTensor([-1, 2, 1]), torch.FloatTensor([0, 0, 0])))
            self.assertEqual(x.min(1), (torch.FloatTensor([-1, 3]), torch.FloatTensor([0, 1])))

        for dtype in types:
            x = cast(torch.tensor(example, dtype=dtype))
            self.assertEqual(x.argmax().item(), 5)
            self.assertEqual(x.argmax(dim=None).item(), 5)
            self.assertEqual(x.argmax(dim=0), torch.FloatTensor([1, 1, 1]))
            self.assertEqual(x.argmax(dim=1), torch.FloatTensor([1, 2]))
            self.assertEqual(x.argmax(dim=0, keepdim=True), torch.FloatTensor([[1, 1, 1]]))
            # test that non-contiguous tensors work
            self.assertEqual(x[:, :2].argmax().item(), 2)

        for dtype in types:
            x = cast(torch.tensor(example, dtype=dtype))
            self.assertEqual(x.argmin().item(), 0)
            self.assertEqual(x.argmin(dim=None).item(), 0)
            self.assertEqual(x.argmin(dim=0), torch.FloatTensor([0, 0, 0]))
            self.assertEqual(x.argmin(dim=1), torch.FloatTensor([0, 1]))
            self.assertEqual(x.argmin(dim=1, keepdim=True), torch.FloatTensor([[0], [1]]))
            # test that non-contiguous tensors work
            self.assertEqual(x[:, :2].argmin().item(), 0)

        dim_red_fns = [
            "mean", "median", "mode", "norm", "prod",
            "std", "sum", "var", "max", "min"]

        def normfn_attr(t, dim, keepdim=False, out=None):
            attr = torch.norm
            return attr(t, 2, dim, keepdim, out=out)

        for fn_name in dim_red_fns:
            fn_attr = getattr(torch, fn_name) if fn_name != "norm" else normfn_attr

            def fn(x, dim, keepdim=False, out=None):
                ans = fn_attr(x, dim, keepdim=keepdim, out=out)
                return ans if not istuple(ans) else ans[0]

            def fn_tuple(x, dim, keepdim=False, out=None):
                return fn_attr(x, dim, keepdim=keepdim, out=out)

            def test_multidim(x, dim):
                self.assertEqual(fn(x, dim).unsqueeze(dim), fn(x, dim, keepdim=True))
                self.assertEqual(x.ndimension() - 1, fn(x, dim).ndimension())
                self.assertEqual(x.ndimension(), fn(x, dim, keepdim=True).ndimension())

            # general case
            x = cast(torch.randn(3, 4, 5))
            dim = random.randint(0, 2)
            test_multidim(x, dim)

            # check 1-d behavior
            x = cast(torch.randn(1))
            dim = 0
            self.assertEqual(fn(x, dim).shape, ())
            self.assertEqual(fn(x, dim, keepdim=True).shape, (1,))

            # check reducing of a singleton dimension
            dims = [3, 4, 5]
            singleton_dim = random.randint(0, 2)
            dims[singleton_dim] = 1
            x = cast(torch.randn(dims))
            test_multidim(x, singleton_dim)

            # check reducing with output kwargs
            if fn_name in ['median', 'mode', 'max', 'min']:
                y = cast(torch.randn(5, 3))
                values = cast(torch.randn(5, 3))
                indices = cast(torch.zeros(5, 3).long() - 1)
                fn_tuple(y, 1, keepdim=False, out=(values[:, 1], indices[:, 1]))
                values_expected, indices_expected = fn_tuple(y, 1, keepdim=False)
                self.assertEqual(values[:, 1], values_expected,
                                 '{} values with out= kwarg'.format(fn_name))
                self.assertEqual(indices[:, 1], indices_expected,
                                 '{} indices with out= kwarg'.format(fn_name))
                continue

            x = cast(torch.randn(5, 3))
            y = cast(torch.randn(5, 3))
            fn(y, 1, keepdim=False, out=x[:, 1])
            expected = fn(y, 1, keepdim=False)
            self.assertEqual(x[:, 1], expected, '{} with out= kwarg'.format(fn_name))

    def test_dim_reduction(self):
        self._test_dim_reduction(self, lambda t: t)

    def test_reduction_empty(self):
        fns_to_test = [
            # name, function, identity
            ('max', torch.max, None),
            ('kthvalue', lambda *args, **kwargs: torch.kthvalue(*args, k=1, **kwargs), None),
            ('argmax', torch.argmax, None),
            ('min', torch.min, None),
            ('argmin', torch.argmin, None),
            ('mode', torch.mode, None),
            ('median', torch.median, None),

            ('prod', torch.prod, 1),
            ('sum', torch.sum, 0),
            ('norm', torch.norm, 0),
            ('mean', torch.mean, nan),
            ('var', torch.var, nan),
            ('std', torch.std, nan),
            ('logsumexp', torch.logsumexp, -inf),
        ]

        shape = (2, 0, 4)
        for device in torch.testing.get_all_device_types():
            x = torch.randn(shape, device=device)

            for item in fns_to_test:
                name, fn, identity = item
                if identity is None:
                    ident_err = 'does not have an identity'
                    self.assertRaisesRegex(RuntimeError, ident_err, lambda: fn(x, dim=2))
                    self.assertRaisesRegex(RuntimeError, ident_err, lambda: fn(x, dim=2, keepdim=True))
                    self.assertRaisesRegex(RuntimeError, ident_err, lambda: fn(x, dim=1))
                    self.assertRaisesRegex(RuntimeError, ident_err, lambda: fn(x, dim=1, keepdim=True))
                else:
                    self.assertEqual(torch.empty((2, 0), device=device), fn(x, dim=2))
                    self.assertEqual(torch.empty((2, 0, 1), device=device), fn(x, dim=2, keepdim=True))
                    # assertEqual doesn't work with inf, -inf, nan and two tensors.
                    check = (torch.testing.assert_allclose if math.isnan(identity) or math.isinf(identity) else
                             self.assertEqual)
                    check(torch.full((2, 4), identity, device=device), fn(x, dim=1))
                    check(torch.full((2, 1, 4), identity, device=device), fn(x, dim=1, keepdim=True))
                    try:
                        check(torch.full((), identity, device=device), fn(x))
                    except TypeError as err:
                        # ignore if there is no allreduce.
                        self.assertTrue('required positional arguments: "dim"' in str(err))

            # any
            xb = x.to(torch.uint8)
            yb = x.to(torch.uint8)
            self.assertEqual((2, 0), xb.any(2).shape)
            self.assertEqual((2, 0, 1), xb.any(2, keepdim=True).shape)
            self.assertEqual(torch.zeros((2, 4), device=device), xb.any(1))
            self.assertEqual(torch.zeros((2, 1, 4), device=device), xb.any(1, keepdim=True))
            self.assertEqual(torch.zeros((), device=device), xb.any())

            # all
            self.assertEqual((2, 0), xb.all(2).shape)
            self.assertEqual((2, 0, 1), xb.all(2, keepdim=True).shape)
            self.assertEqual(torch.ones((2, 4), device=device), xb.all(1))
            self.assertEqual(torch.ones((2, 1, 4), device=device), xb.all(1, keepdim=True))
            self.assertEqual(torch.ones((), device=device), xb.all())

    def test_pairwise_distance_empty(self):
        for device in torch.testing.get_all_device_types():
            shape = (2, 0)
            x = torch.randn(shape, device=device)
            y = torch.randn(shape, device=device)

            self.assertEqual(torch.zeros(2, device=device), torch.pairwise_distance(x, y))
            self.assertEqual(torch.zeros((2, 1), device=device), torch.pairwise_distance(x, y, keepdim=True))

            shape = (0, 2)
            x = torch.randn(shape, device=device)
            y = torch.randn(shape, device=device)
            self.assertEqual(torch.zeros(0, device=device), torch.pairwise_distance(x, y))
            self.assertEqual(torch.zeros((0, 1), device=device), torch.pairwise_distance(x, y, keepdim=True))

    def test_pdist_empty(self):
        for device in torch.testing.get_all_device_types():
            shape = (0, 2)
            x = torch.randn(shape, device=device)
            self.assertEqual(torch.empty(0, device=device), torch.pdist(x))

            shape = (1, 2)
            x = torch.randn(shape, device=device)
            self.assertEqual(torch.empty(0, device=device), torch.pdist(x))

            shape = (3, 0)
            x = torch.randn(shape, device=device)
            self.assertEqual(torch.zeros(3, device=device), torch.pdist(x))

    def test_pdist_norm(self):
        def test_pdist_single(shape, device, p, dtype, trans):
            x = torch.randn(shape, dtype=dtype, device=device)
            if trans:
                x.transpose_(-2, -1)
            actual = torch.pdist(x, p=p)
            expected = brute_pdist(x, p=p)
            self.assertEqual(expected.shape, actual.shape)
            self.assertTrue(torch.allclose(expected, actual))

        for device in torch.testing.get_all_device_types():
            for shape in [(4, 5), (3, 2), (2, 1)]:
                for p in [0, 1, 2, 3, 1.5, 2.5, float('inf')]:
                    for trans in [False, True]:
                        for dtype in [torch.float32, torch.float64]:
                            test_pdist_single(shape, device, p, dtype, trans)

            # do a simplified comparison with big inputs, see:
            # https://github.com/pytorch/pytorch/issues/15511
            for dtype in [torch.float32, torch.float64]:
                test_pdist_single((1000, 2), device, 2, dtype, False)

    def test_cdist_empty(self):
        for device in torch.testing.get_all_device_types():
            x = torch.randn((0, 5), device=device)
            y = torch.randn((4, 5), device=device)
            self.assertEqual(torch.empty(0, 4, device=device), torch.cdist(x, y))

            x = torch.randn((2, 5), device=device)
            y = torch.randn((0, 5), device=device)
            self.assertEqual(torch.empty(2, 0, device=device), torch.cdist(x, y))

            x = torch.randn((2, 0), device=device)
            y = torch.randn((3, 0), device=device)
            self.assertEqual(torch.zeros(2, 3, device=device), torch.cdist(x, y))

            x = torch.randn((2, 0), device=device)
            y = torch.randn((0, 0), device=device)
            self.assertEqual(torch.empty(2, 0, device=device), torch.cdist(x, y))

    def test_cdist_norm(self):
        for device in torch.testing.get_all_device_types():
            for r1 in [3, 4, 5, 6]:
                for m in [2, 3, 4, 10]:
                    for r2 in [4, 6, 7, 8]:
                        for p in [0, 1, 2, 3, 1.5, 2.5, float('inf')]:
                            x = torch.randn(r1, m, device=device)
                            y = torch.randn(r2, m, device=device)
                            actual = torch.cdist(x, y, p=p)
                            expected = brute_cdist(x, y, p=p)
                            self.assertTrue(torch.allclose(expected, actual))

    def test_cdist_large(self):
        for device in torch.testing.get_all_device_types():
            x = torch.randn(1000, 10, device=device)
            y = torch.randn(1000, 10, device=device)
            actual = torch.cdist(x, y, p=2)
            expected = brute_cdist(x, y, p=2)
            self.assertTrue(torch.allclose(expected, actual))

    def test_cdist_non_contiguous(self):
        for device in torch.testing.get_all_device_types():
            x = torch.randn(5, 7, device=device).t()
            y = torch.randn(5, 3, device=device).t()
            actual = torch.cdist(x, y, p=2)
            expected = brute_cdist(x, y, p=2)
            self.assertFalse(x.is_contiguous())
            self.assertFalse(y.is_contiguous())
            self.assertTrue(torch.allclose(expected, actual))

            x = torch.randn(7, 5, device=device)
            y = torch.randn(5, 3, device=device).t()
            actual = torch.cdist(x, y, p=2)
            expected = brute_cdist(x, y, p=2)
            self.assertTrue(x.is_contiguous())
            self.assertFalse(y.is_contiguous())
            self.assertTrue(torch.allclose(expected, actual))

            x = torch.randn(5, 7, device=device).t()
            y = torch.randn(3, 5, device=device)
            actual = torch.cdist(x, y, p=2)
            expected = brute_cdist(x, y, p=2)
            self.assertFalse(x.is_contiguous())
            self.assertTrue(y.is_contiguous())
            self.assertTrue(torch.allclose(expected, actual))

    @unittest.skipIf(not TEST_SCIPY, "Scipy not found")
    def test_logsumexp(self):
        from scipy.special import logsumexp
        a = torch.randn(5, 4)
        a[0, 0] = inf
        a[1, :] = -inf
        actual = a.logsumexp(1)
        expected = logsumexp(a.numpy(), 1)
        self.assertEqual(expected.shape, actual.shape)
        self.assertTrue(np.allclose(expected, actual.numpy()))
        # check that out is actually inplace
        b = torch.zeros(5, 2)
        c = b[:, 0]
        torch.logsumexp(a, 1, out=c)
        self.assertTrue(np.allclose(expected, b[:, 0].numpy()))

    @unittest.skipIf(not TEST_NUMPY, "Numpy not found")
    def test_cpu_parallel(self):
        # To use parallel branches we'll need to compare on tensors
        # that are relatively large. Even if this is run on a single
        # core machine these tests will still give you signal on
        # the correctness

        def _run_test(size):
            for dim in range(len(size) + 1):
                nv = np.round(np.random.rand(*size))  # 0s and 1s
                tv = torch.from_numpy(nv)
                # Parallelisim is only used if numel is
                # larger than grainsize defined in Parallel.h
                self.assertTrue(tv.numel() > 32768)
                if dim == len(size):
                    nvs = nv.sum()
                    tvs = tv.sum()
                else:
                    nvs = nv.sum(dim)
                    tvs = tv.sum(dim)
                diff = np.abs(nvs - tvs.numpy()).sum()
                self.assertEqual(diff, 0)

        _run_test([2, 3, 3, 3, 3, 2, 2, 3, 2, 3, 2, 3, 3])
        _run_test([4, 4, 4, 4, 4, 4, 4, 4, 4, 4])
        _run_test([1, 32 * 8 * 32 * 8])
        _run_test([1, 32770])

    def _testCSelection(self, torchfn, mathfn):
        # Two tensors
        size = (100, 100)
        a = torch.rand(*size)
        b = torch.rand(*size)
        c = torchfn(a, b)
        expected_c = torch.zeros(*size)
        expected_c.map2_(a, b, lambda _, a, b: mathfn(a, b))
        self.assertEqual(expected_c, c, 0)

    def test_max_elementwise(self):
        self._testCSelection(torch.max, max)

    def test_min_elementwise(self):
        self._testCSelection(torch.min, min)

    @staticmethod
    def _test_lerp(self, cast):
        start_end_shapes = [(), (5,), (5, 5), (5, 5, 5)]
        for shapes in product(start_end_shapes, start_end_shapes):
            start = cast(torch.randn(shapes[0]))
            end = cast(torch.randn(shapes[1]))

            # Tensor weights
            for weight in [cast(torch.randn(shapes[0])), random.random()]:
                actual = torch.lerp(start, end, weight)
                actual_method = start.lerp(end, weight)
                self.assertEqual(actual, actual_method)
                actual_out = cast(torch.Tensor())
                torch.lerp(start, end, weight, out=actual_out)
                self.assertEqual(actual, actual_out)
                expected = start + weight * (end - start)
                self.assertEqual(expected, actual)

    def test_lerp(self):
        self._test_lerp(self, lambda t: t)

    def test_all_any(self):
        def test(size):
            x = torch.ones(*size).byte()
            self.assertTrue(x.all())
            self.assertTrue(x.any())

            x[3] = 0
            self.assertFalse(x.all())
            self.assertTrue(x.any())

            x.zero_()
            self.assertFalse(x.all())
            self.assertFalse(x.any())

            x.fill_(2)
            self.assertTrue(x.all())
            self.assertTrue(x.any())

        test((10,))
        test((5, 5))

    def test_all_any_empty(self):
        x = torch.ByteTensor()
        self.assertTrue(x.all())
        self.assertFalse(x.any())

    def test_all_any_with_dim(self):
        def test(x):
            r1 = x.prod(dim=0, keepdim=False).byte()
            r2 = x.all(dim=0, keepdim=False)
            self.assertEqual(r1.shape, r2.shape)
            self.assertTrue((r1 == r2).all())

            r3 = x.sum(dim=1, keepdim=True).clamp(0, 1).byte()
            r4 = x.any(dim=1, keepdim=True)
            self.assertEqual(r3.shape, r4.shape)
            self.assertTrue((r3 == r4).all())

        test(torch.ByteTensor([[0, 0, 0],
                               [0, 0, 1],
                               [0, 1, 1],
                               [1, 1, 1]]))

    @unittest.skipIf(not torch.cuda.is_available(), 'no CUDA')
    def test_all_any_empty_cuda(self):
        x = torch.cuda.ByteTensor()
        self.assertTrue(x.all())
        self.assertFalse(x.any())

    def test_mv(self):
        m1 = torch.randn(100, 100)
        v1 = torch.randn(100)

        res1 = torch.mv(m1, v1)
        res2 = res1.clone().zero_()
        for i, j in iter_indices(m1):
            res2[i] += m1[i][j] * v1[j]

        self.assertEqual(res1, res2)

    def test_add(self):
        # [res] torch.add([res,] tensor1, tensor2)
        m1 = torch.randn(100, 100)
        v1 = torch.randn(100)

        # contiguous
        res1 = torch.add(m1[4], v1)
        res2 = res1.clone().zero_()
        for i in range(m1.size(1)):
            res2[i] = m1[4, i] + v1[i]
        self.assertEqual(res1, res2)

        m1 = torch.randn(100, 100)
        v1 = torch.randn(100)

        # non-contiguous
        res1 = torch.add(m1[:, 4], v1)
        res2 = res1.clone().zero_()
        for i in range(m1.size(0)):
            res2[i] = m1[i, 4] + v1[i]
        self.assertEqual(res1, res2)

        # [res] torch.add([res,] tensor, value)
        m1 = torch.randn(10, 10)

        # contiguous
        res1 = m1.clone()
        res1[3].add_(2)
        res2 = m1.clone()
        for i in range(m1.size(1)):
            res2[3, i] = res2[3, i] + 2
        self.assertEqual(res1, res2)

        # non-contiguous
        m1 = torch.randn(10, 10)
        res1 = m1.clone()
        res1[:, 3].add_(2)
        res2 = m1.clone()
        for i in range(m1.size(0)):
            res2[i, 3] = res2[i, 3] + 2
        self.assertEqual(res1, res2)

        # inter-type
        m1 = torch.randn(10, 10)
        self.assertEqual(m1 + 3, m1 + torch.tensor(3))
        self.assertEqual(3 + m1, torch.tensor(3) + m1)
        one = torch.tensor(1, dtype=torch.uint8)
        self.assertEqual(torch.add(one, 1), 2)
        self.assertEqual(torch.add(one, 1).dtype, torch.uint8)

        # contiguous + non-contiguous
        m1 = torch.randn(10, 10)
        m2 = torch.randn(10, 10).t()
        res = m1 + m2
        self.assertTrue(res.is_contiguous())
        self.assertEqual(res, m1 + m2.contiguous())

        # 1d + empty
        m1 = torch.tensor([1.0], dtype=torch.float)
        m2 = torch.tensor([], dtype=torch.float)
        self.assertEqual(m1 + m2, [])

        # [res] torch.add([res,] tensor1, value, tensor2)

    def test_csub(self):
        # with a tensor
        a = torch.randn(100, 90)
        b = a.clone().normal_()

        res_add = torch.add(a, -1, b)
        res_csub = a.clone()
        res_csub.sub_(b)
        self.assertEqual(res_add, res_csub)

        # with a scalar
        a = torch.randn(100, 100)

        scalar = 123.5
        res_add = torch.add(a, -scalar)
        res_csub = a.clone()
        res_csub.sub_(scalar)
        self.assertEqual(res_add, res_csub)

    @staticmethod
    def _test_neg(self, cast):
        float_types = [torch.DoubleTensor, torch.FloatTensor, torch.LongTensor]
        int_types = [torch.IntTensor, torch.ShortTensor, torch.ByteTensor,
                     torch.CharTensor]

        for t in float_types + int_types:
            if t in float_types:
                a = cast(torch.randn(100, 90).type(t))
            else:
                a = cast(torch.randint(-128, 128, (100, 90), dtype=t.dtype))
            zeros = cast(torch.Tensor().type(t)).resize_as_(a).zero_()

            if t == torch.ByteTensor:
                res_add = torch.add(zeros, a, alpha=255)
            else:
                res_add = torch.add(zeros, a, alpha=-1)
            res_neg = a.clone()
            res_neg.neg_()
            self.assertEqual(res_neg, res_add)

            # test out of place as well
            res_neg_out_place = a.clone().neg()
            self.assertEqual(res_neg_out_place, res_add)

            # test via __neg__ operator
            res_neg_op = -a.clone()
            self.assertEqual(res_neg_op, res_add)

    def test_neg(self):
        self._test_neg(self, lambda t: t)

    def test_threshold(self):
        for dtype in torch.testing.get_all_math_dtypes('cpu'):
            if dtype != torch.uint8 and dtype != torch.float16:
                # 100 is wide enough to use AVX2 instructions for all types
                x = torch.randn(100).sign().to(dtype=dtype)
                y = torch.threshold(x, 0, 0)
                self.assertTrue(y.le(0).any())

    def test_reciprocal(self):
        a = torch.randn(100, 89)
        res_div = 1 / a
        res_reciprocal = a.clone()
        res_reciprocal.reciprocal_()
        self.assertEqual(res_reciprocal, res_div)

    def test_mul(self):
        m1 = torch.randn(10, 10)
        res1 = m1.clone()
        res1[:, 3].mul_(2)
        res2 = m1.clone()
        for i in range(res1.size(0)):
            res2[i, 3] = res2[i, 3] * 2
        self.assertEqual(res1, res2)

    def test_div(self):
        m1 = torch.randn(10, 10)
        res1 = m1.clone()
        res1[:, 3].div_(2)
        res2 = m1.clone()
        for i in range(m1.size(0)):
            res2[i, 3] = res2[i, 3] / 2
        self.assertEqual(res1, res2)

    def test_floordiv(self):
        for dtype in torch.testing.get_all_math_dtypes('cpu'):
            if dtype is torch.float16:
                continue
            x = torch.randn(100).mul(10).to(dtype)
            y = x // 3
            self.assertEqual(y.dtype, x.dtype)
            z = torch.tensor([math.trunc(v.item() / 3.) for v in x], dtype=y.dtype)
            self.assertEqual(y, z)

    def test_rdiv(self):
        for dtype in torch.testing.get_all_math_dtypes('cpu'):
            if dtype is torch.float16:
                continue
            x = torch.rand(100).add(1).mul(4).to(dtype)
            y = 30 / x
            if dtype.is_floating_point:
                z = torch.tensor([30 / v.item() for v in x], dtype=dtype)
            else:
                z = torch.tensor([math.trunc(30. / v.item()) for v in x], dtype=dtype)
            self.assertEqual(y, z)

    def test_fmod(self):
        m1 = torch.Tensor(10, 10).uniform_(-10., 10.)
        res1 = m1.clone()
        q = 2.1
        res1[:, 3].fmod_(q)
        res2 = m1.clone()
        for i in range(m1.size(1)):
            res2[i, 3] = math.fmod(res2[i, 3], q)
        self.assertEqual(res1, res2)

    def test_remainder(self):
        # Check the Floating point case, both tensor and scalar overloads
        for use_item in [True, False]:
            m1 = torch.Tensor(10, 10).uniform_(-10., 10.)
            res1 = m1.clone()
            res2 = m1.clone()
            qs = torch.arange(-5.1, 4.1)
            # Check the case where the divisor is a simple float
            for col_idx, q in enumerate(qs):
                # Reference
                for i in range(m1.size(0)):
                    res2[i, col_idx] = res2[i, col_idx] % q
                # To test
                res1[:, col_idx].remainder_(q if not use_item else q.item())
            self.assertEqual(res1, res2)
            # Check the case where the divisor is a tensor
            res1 = m1.clone()
            res1.remainder_(qs.unsqueeze(0).expand_as(res1))
            self.assertEqual(res1, res2)

        # Check the LongTensor case, both tensor and scalar overloads
        for use_item in [True, False]:
            long_m1 = torch.LongTensor(10, 10).random_(-10, 10)
            long_res1 = long_m1.clone()
            long_res2 = long_m1.clone()
            long_qs = torch.arange(-5, 5)
            long_qs[5] = 5  # Can't handle the divisor=0 case
            for col_idx, long_q in enumerate(long_qs):
                # Reference
                for i in range(long_m1.size(0)):
                    long_res2[i, col_idx] = long_res2[i, col_idx] % long_q
                # To test
                long_res1[:, col_idx].remainder_(long_q if not use_item else long_q.item())
            self.assertEqual(long_res1, long_res2)
            # Divisor is a tensor case
            long_res1 = long_m1.clone()
            long_res1.remainder_(long_qs.unsqueeze(0).expand_as(long_res1))

    @staticmethod
    def _test_remainder_overflow(self, dtype, device):
        # Check Integer Overflows
        x = torch.tensor(23500, dtype=dtype, device=device)
        q = 392486996410368
        self.assertEqual(x % q, x)
        self.assertEqual(-x % q, q - x)
        self.assertEqual(x % -q, x - q)
        self.assertEqual(-x % -q, -x)

    def test_remainder_overflow(self):
        self._test_remainder_overflow(self, dtype=torch.int64, device='cpu')

    def test_mm(self):
        def _test_mm(n, m, p, dtype, genf):
            # helper function
            def matrixmultiply(mat1, mat2):
                n = mat1.size(0)
                m = mat1.size(1)
                p = mat2.size(1)
                res = torch.zeros(n, p, dtype=dtype)
                for i, j in iter_indices(res):
                    res[i, j] = sum(mat1[i, k] * mat2[k, j] for k in range(m))
                return res

            # contiguous case
            mat1 = genf(n, m)
            mat2 = genf(m, p)
            res = torch.mm(mat1, mat2)

            res2 = matrixmultiply(mat1, mat2)
            self.assertEqual(res, res2)

            # non contiguous case 1
            mat1 = genf(n, m)
            mat2 = genf(p, m).t()
            res = torch.mm(mat1, mat2)

            res2 = matrixmultiply(mat1, mat2)
            self.assertEqual(res, res2)

            # non contiguous case 2
            mat1 = genf(m, n).t()
            mat2 = genf(m, p)
            res = torch.mm(mat1, mat2)

            res2 = matrixmultiply(mat1, mat2)
            self.assertEqual(res, res2)

            # non contiguous case 3
            mat1 = genf(m, n).t()
            mat2 = genf(p, m).t()
            res = torch.mm(mat1, mat2)

            res2 = matrixmultiply(mat1, mat2)
            self.assertEqual(res, res2)

            # test with zero stride
            mat1 = genf(n, m)
            mat2 = genf(m, 1).expand(m, p)
            res = torch.mm(mat1, mat2)

            res2 = matrixmultiply(mat1, mat2)
            self.assertEqual(res, res2)

            # explicitly exercise the _out variant in torch.mm().
            # contiguous case
            mat1 = genf(n, m)
            mat2 = genf(m, p)
            res = genf(n, p)
            torch.mm(mat1, mat2, out=res)

            res2 = matrixmultiply(mat1, mat2)
            self.assertEqual(res, res2)

            # explicitly exercise the _out variant in torch.mm().
            # non contiguous case 3
            mat1 = genf(m, n).t()
            mat2 = genf(p, m).t()
            res = genf(n, p)
            torch.mm(mat1, mat2, out=res)

            res2 = matrixmultiply(mat1, mat2)
            self.assertEqual(res, res2)

        for (n, m, p) in [(20, 10, 5), (15, 5, 10), (5, 18, 10)]:
            _test_mm(n, m, p, torch.float32, lambda x, y: torch.randn(x, y, dtype=torch.float32))
            _test_mm(n, m, p, torch.float64, lambda x, y: torch.randn(x, y, dtype=torch.float64))
            _test_mm(n, m, p, torch.int32, lambda x, y: torch.randint(0, 100, (x, y), dtype=torch.int32))
            _test_mm(n, m, p, torch.int64, lambda x, y: torch.randint(0, 100, (x, y), dtype=torch.int64))

    @staticmethod
    def _test_lu(self, cast):
        from common_utils import random_fullrank_matrix_distinct_singular_value as fullrank

        def run_test(matrix_size, batches, cast):
            a = cast(fullrank(matrix_size, *batches))
            a_LU_info, pivots_info, info_ = a.lu(get_infos=True)
            self.assertEqual(a_LU_info.size(), torch.Size(batches + (matrix_size, matrix_size)))
            self.assertEqual(pivots_info.size(), torch.Size(batches + (matrix_size,)))
            self.assertEqual(info_.size(), torch.Size(batches))
            self.assertEqual(info_.abs().sum(), 0)
            a_LU, pivots = a.lu()
            self.assertEqual(a_LU, a_LU_info)
            self.assertEqual(pivots_info, pivots)
            if a.is_cuda:
                a_LU_info_nopiv, nopiv, info_nopiv = a.lu(pivot=False, get_infos=True)
                self.assertEqual(nopiv, cast(torch.zeros(a.shape[:-1], dtype=torch.int32)))
                self.assertEqual(info_, info_nopiv)
            P, L, U = torch.lu_unpack(a_LU, pivots)
            self.assertEqual(P.matmul(L.matmul(U)), a)

        for ms, batch in product([3, 5, 7], [(), (2,), (3,), (3, 5)]):
            run_test(ms, batch, cast)

        # Info should be positive for rank deficient matrices
        a = cast(torch.ones(5, 3, 3))
        if not (a.is_cuda and any(x in torch.version.cuda for x in ['8.0', '9.2'])):
            self.assertGreater(a.lu(get_infos=True)[2][0], 0)

        # Error checking, no pivoting variant on CPU
        with self.assertRaisesRegex(RuntimeError,
                                    'lu without pivoting is not implemented on the CPU'):
            torch.lu(torch.empty(1, 2, 2), pivot=False)

    @skipIfNoLapack
    def test_lu(self):
        self._test_lu(self, lambda t: t)

    @staticmethod
    def _test_btrisolve(self, cast):
        a = torch.FloatTensor((((1.3722, -0.9020),
                                (1.8849, 1.9169)),
                               ((0.7187, -1.1695),
                                (-0.0139, 1.3572)),
                               ((-1.6181, 0.7148),
                                (1.3728, 0.1319))))
        b = torch.FloatTensor(((4.02, 6.19),
                               (-1.56, 4.00),
                               (9.81, -4.09)))
        a, b = cast(a), cast(b)
        LU_data, pivots, info = a.lu(get_infos=True)
        self.assertEqual(info.abs().sum(), 0)
        x = torch.btrisolve(b, LU_data, pivots)
        b_ = torch.bmm(a, x.unsqueeze(2)).squeeze()
        self.assertEqual(b_, b)

    @skipIfNoLapack
    def test_btrisolve(self):
        self._test_btrisolve(self, lambda t: t)

    @staticmethod
    def _test_lu_unpack(self, cast):
        def run_test(shape, cast):
            a = cast(torch.randn(*shape))
            a_lu, p = torch.lu(a)
            p_ref, l_ref, u_ref = torch.lu_unpack(a_lu, p)
            self.assertEqual(p_ref.matmul(l_ref.matmul(u_ref)), a)

        run_test((3, 3), cast)
        run_test((5, 3, 3), cast)
        run_test((7, 3, 5, 5), cast)
        run_test((7, 5, 3, 3, 3), cast)

    @skipIfNoLapack
    def test_lu_unpack(self):
        self._test_lu_unpack(self, lambda t: t)

    def test_bmm(self):
        num_batches = 10
        M, N, O = 23, 8, 12
        b1 = torch.randn(num_batches, M, N)
        b2 = torch.randn(num_batches, N, O)
        res = torch.bmm(b1, b2)
        for i in range(num_batches):
            r = torch.mm(b1[i], b2[i])
            self.assertEqual(r, res[i])
        if torch.cuda.is_available():
            # check that mixed arguments are rejected
            self.assertRaises(RuntimeError, lambda: torch.bmm(b1, b2.cuda()))
            self.assertRaises(RuntimeError, lambda: torch.bmm(b1.cuda(), b2))

    def test_addbmm(self):
        # num_batches = 10
        # M, N, O = 12, 8, 5
        num_batches = 2
        M, N, O = 2, 3, 4
        b1 = torch.randn(num_batches, M, N)
        b2 = torch.randn(num_batches, N, O)
        res = torch.bmm(b1, b2)
        res2 = torch.Tensor().resize_as_(res[0]).zero_()

        res2.addbmm_(b1, b2)
        self.assertEqual(res2, res.sum(0, False))

        res2.addbmm_(1, b1, b2)
        self.assertEqual(res2, res.sum(0, False) * 2)

        res2.addbmm_(1., .5, b1, b2)
        self.assertEqual(res2, res.sum(0, False) * 2.5)

        res3 = torch.addbmm(1, res2, 0, b1, b2)
        self.assertEqual(res3, res2)

        res4 = torch.addbmm(1, res2, .5, b1, b2)
        self.assertEqual(res4, res.sum(0, False) * 3)

        res5 = torch.addbmm(0, res2, 1, b1, b2)
        self.assertEqual(res5, res.sum(0, False))

        res6 = torch.addbmm(.1, res2, .5, b1, b2)
        self.assertEqual(res6, res2 * .1 + (res.sum(0) * .5))

    def test_baddbmm(self):
        num_batches = 10
        M, N, O = 12, 8, 5
        b1 = torch.randn(num_batches, M, N)
        b2 = torch.randn(num_batches, N, O)
        res = torch.bmm(b1, b2)
        res2 = torch.Tensor().resize_as_(res).zero_()

        res2.baddbmm_(b1, b2)
        self.assertEqual(res2, res)

        res2.baddbmm_(1, b1, b2)
        self.assertEqual(res2, res * 2)

        res2.baddbmm_(1, .5, b1, b2)
        self.assertEqual(res2, res * 2.5)

        res3 = torch.baddbmm(1, res2, 0, b1, b2)
        self.assertEqual(res3, res2)

        res4 = torch.baddbmm(1, res2, .5, b1, b2)
        self.assertEqual(res4, res * 3)

        res5 = torch.baddbmm(0, res2, 1, b1, b2)
        self.assertEqual(res5, res)

        res6 = torch.baddbmm(.1, res2, .5, b1, b2)
        self.assertEqual(res6, res2 * .1 + res * .5)

    @staticmethod
    def _test_clamp(self, device='cpu'):
        m1 = torch.rand(100, device=device).mul(5).add(-2.5)  # uniform in [-2.5, 2.5]
        # just in case we're extremely lucky.
        min_val = -1
        max_val = 1
        m1[1] = min_val
        m1[2] = max_val

        res1 = m1.clone()
        res1.clamp_(min_val, max_val)
        res2 = m1.clone()
        for i in iter_indices(res2):
            res2[i] = max(min_val, min(max_val, res2[i]))
        self.assertEqual(res1, res2)

        out = m1.clone()
        torch.clamp(m1, min=min_val, max=max_val, out=out)
        self.assertEqual(out, res1)

        res1 = torch.clamp(m1, min=min_val)
        res2 = m1.clone()
        for i in iter_indices(res2):
            res2[i] = max(min_val, res2[i])
        self.assertEqual(res1, res2)

        torch.clamp(m1, min=min_val, out=out)
        self.assertEqual(out, res1)

        res1 = torch.clamp(m1, max=max_val)
        res2 = m1.clone()
        for i in iter_indices(res2):
            res2[i] = min(max_val, res2[i])
        self.assertEqual(res1, res2)

        torch.clamp(m1, max=max_val, out=out)
        self.assertEqual(out, res1)

        # if the tensor contains nan case
        test_tens = torch.tensor([nan], device=device)

        res1 = test_tens.clone()
        res1.clamp_(min_val, max_val)
        res2 = test_tens.clone()
        for i in iter_indices(res2):
            res2[i] = max(min(res2[i], max_val), min_val)
        self.assertEqual(torch.isnan(res1), torch.isnan(res2))

        out = test_tens.clone()
        torch.clamp(test_tens, min=min_val, max=max_val, out=out)
        self.assertEqual(torch.isnan(out), torch.isnan(res1))

        res1 = torch.clamp(test_tens, min=min_val)
        res2 = test_tens.clone()
        for i in iter_indices(res2):
            res2[i] = max(res2[i], min_val)
        self.assertEqual(torch.isnan(res1), torch.isnan(res2))

        torch.clamp(test_tens, min=min_val, out=out)
        self.assertEqual(torch.isnan(out), torch.isnan(res1))

        res1 = torch.clamp(test_tens, max=max_val)
        res2 = test_tens.clone()
        for i in iter_indices(res2):
            res2[i] = min(res2[i], max_val)
        self.assertEqual(torch.isnan(res1), torch.isnan(res2))

        torch.clamp(test_tens, max=max_val, out=out)
        self.assertEqual(torch.isnan(out), torch.isnan(res1))

        error_msg = 'At least one of \'min\' or \'max\' must not be None'
        with self.assertRaisesRegex(RuntimeError, error_msg):
            m1.clamp()
        with self.assertRaisesRegex(RuntimeError, error_msg):
            m1.clamp_()

    def test_clamp(self):
        self._test_clamp(self)

    def test_pow(self):
        # [res] torch.pow([res,] x)

        # pow has dedicated implementation for different exponents
        for exponent in [-2, -1, -0.5, 0.5, 1, 2, 3, 4]:
            # base - tensor, exponent - number
            # contiguous
            m1 = torch.rand(100, 100) + 0.5
            res1 = torch.pow(m1[4], exponent)
            res2 = res1.clone().zero_()
            for i in range(res2.size(0)):
                res2[i] = math.pow(m1[4][i], exponent)
            self.assertEqual(res1, res2)

            # non-contiguous
            m1 = torch.rand(100, 100) + 0.5
            res1 = torch.pow(m1[:, 4], exponent)
            res2 = res1.clone().zero_()
            for i in range(res2.size(0)):
                res2[i] = math.pow(m1[i, 4], exponent)
            self.assertEqual(res1, res2)

        # base - number, exponent - tensor
        # contiguous
        m1 = torch.randn(100, 100)
        res1 = torch.pow(3, m1[4])
        res2 = res1.clone().zero_()
        for i in range(res2.size(0)):
            res2[i] = math.pow(3, m1[4, i])
        self.assertEqual(res1, res2)

        # non-contiguous
        m1 = torch.randn(100, 100)
        res1 = torch.pow(3, m1[:, 4])
        res2 = res1.clone().zero_()
        for i in range(res2.size(0)):
            res2[i] = math.pow(3, m1[i][4])
        self.assertEqual(res1, res2)

    @staticmethod
    def _test_rpow(self, cast):
        m = cast(torch.randn(10, 10))
        self.assertEqual(torch.pow(2, m), 2**m)

        # test with scalar
        m = cast(torch.randn(1).squeeze())
        assert m.dim() == 0, "m is intentionally a scalar"
        self.assertEqual(torch.pow(2, m), 2**m)

    def test_rpow(self):
        self._test_rpow(self, lambda x: x)

    @staticmethod
    def _test_int_pow(self, cast):
        if not TEST_NUMPY:
            return

        def check_against_np(tensor, exp):
            tensor_np = tensor.cpu().numpy()
            exp_np = exp if isinstance(exp, int) else exp.cpu().numpy()
            expected = torch.LongTensor(tensor_np ** exp_np).type_as(tensor)
            self.assertEqual(torch.pow(tensor, exp), expected)
            self.assertEqual(tensor.pow(exp), torch.pow(tensor, exp))

        typecasts = [
            lambda x: x.long(),
            lambda x: x.short(),
            lambda x: x.byte(),
        ]

        if not IS_WINDOWS:
            typecasts.append(lambda x: x.int())

        shape = (11, 5)
        tensor = cast(torch.LongTensor(shape).random_(-10, 10))
        exps = [0, 1, 2, 5, cast(torch.LongTensor(shape).random_(0, 20))]

        for typecast in typecasts:
            for exp in exps:
                t = typecast(tensor)
                e = exp if isinstance(exp, int) else typecast(exp)
                check_against_np(t, e)

    def test_int_pow(self):
        self._test_int_pow(self, lambda x: x)

    def _test_cop(self, torchfn, mathfn):
        def reference_implementation(res2):
            for i, j in iter_indices(sm1):
                idx1d = i * sm1.size(0) + j
                res2[i, j] = mathfn(sm1[i, j], sm2[idx1d])
            return res2

        # contiguous
        m1 = torch.randn(10, 10, 10)
        m2 = torch.randn(10, 10 * 10)
        sm1 = m1[4]
        sm2 = m2[4]

        res1 = torchfn(sm1, sm2.view(10, 10))
        res2 = reference_implementation(res1.clone())
        self.assertEqual(res1, res2)

        # non-contiguous
        m1 = torch.randn(10, 10, 10)
        m2 = torch.randn(10 * 10, 10 * 10)
        sm1 = m1[:, 4]
        sm2 = m2[:, 4]
        # view as sm1.size()
        sm2.set_(sm2.storage(), sm2.storage_offset(), sm1.size(), (sm2.stride()[0] * 10, sm2.stride()[0]))
        res1 = torchfn(sm1, sm2)
        # reference_implementation assumes 1-d sm2
        sm2.set_(sm2.storage(), sm2.storage_offset(), m2[:, 4].size(), m2[:, 4].stride())
        res2 = reference_implementation(res1.clone())
        self.assertEqual(res1, res2)

    def test_cdiv(self):
        self._test_cop(torch.div, lambda x, y: x / y)

    def test_cfmod(self):
        self._test_cop(torch.fmod, math.fmod)

    def test_cremainder(self):
        self._test_cop(torch.remainder, lambda x, y: x % y)

    def test_cmul(self):
        self._test_cop(torch.mul, lambda x, y: x * y)

    def test_cpow(self):
        self._test_cop(torch.pow, lambda x, y: nan if x < 0 else math.pow(x, y))

    @unittest.skipIf(not TEST_NUMPY, 'Numpy not found')
    def test_einsum(self):
        # test cases taken from https://gist.github.com/rockt/15ee013889d65342088e9260a377dc8f
        x = torch.randn(5)
        y = torch.randn(7)
        A = torch.randn(3, 5)
        B = torch.randn(2, 5)
        C = torch.randn(2, 3, 5)
        D = torch.randn(2, 5, 7)
        E = torch.randn(7, 9)
        F = torch.randn(2, 3, 5, 7)
        G = torch.randn(7, 11, 13)
        H = torch.randn(4, 4)
        I = torch.randn(3, 4, 4)
        l = torch.randn(5, 10)
        r = torch.randn(5, 20)
        w = torch.randn(30, 10, 20)
        test_list = [
            # -- Vector
            ("i->", x),                 # sum
            ("i,i->", x, x),            # dot
            ("i,i->i", x, x),           # vector element-wise mul
            ("i,j->ij", x, y),          # outer
            # -- Matrix
            ("ij->ji", A),              # transpose
            ("ij->j", A),               # row sum
            ("ij->i", A),               # col sum
            ("ij,ij->ij", A, A),        # matrix element-wise mul
            ("ij,j->i", A, x),          # matrix vector multiplication
            ("ij,kj->ik", A, B),        # matmul
            ("ij,ab->ijab", A, E),      # matrix outer product
            # -- Tensor
            ("aij,ajk->aik", C, D),     # batch matmul
            ("ijk,jk->i", C, A),        # tensor matrix contraction
            ("aij,jk->aik", D, E),      # tensor matrix contraction
            ("abcd,dfg->abcfg", F, G),  # tensor tensor contraction
            ("ijk,jk->ik", C, A),       # tensor matrix contraction with double indices
            ("ijk,jk->ij", C, A),       # tensor matrix contraction with double indices
            ("ijk,ik->j", C, B),        # non contiguous
            ("ijk,ik->jk", C, B),       # non contiguous with double indices
            # -- Diagonal
            ("ii", H),                 # trace
            ("ii->i", H),              # diagonal
            # -- Ellipsis
            ("i...->...", H),
            ("ki,...k->i...", A.t(), B),
            ("k...,jk", A.t(), B),
            ("...ii->...i", I),       # batch diagonal
            # -- Other
            ("bn,anm,bm->ba", l, w, r),  # as torch.bilinear
            ("... ii->...i  ", I),       # batch diagonal with spaces
        ]
        for test in test_list:
            actual = torch.einsum(test[0], test[1:])
            expected = np.einsum(test[0], *[t.numpy() for t in test[1:]])
            self.assertEqual(expected.shape, actual.shape, test[0])
            self.assertTrue(np.allclose(expected, actual.numpy()), test[0])
            # test vararg
            actual2 = torch.einsum(test[0], *test[1:])
            self.assertEqual(expected.shape, actual2.shape, test[0])
            self.assertTrue(np.allclose(expected, actual2.numpy()), test[0])

            def do_einsum(*args):
                return torch.einsum(test[0], args)
            # FIXME: following test cases fail gradcheck
            if test[0] not in {"i,i->", "i,i->i", "ij,ij->ij"}:
                gradcheck_inps = tuple(t.detach().requires_grad_() for t in test[1:])
                self.assertTrue(torch.autograd.gradcheck(do_einsum, gradcheck_inps))
            self.assertTrue(A._version == 0)  # check that we do not use inplace ops

    def test_sum_all(self):
        def check_sum_all(tensor):
            pylist = tensor.reshape(-1).tolist()
            self.assertEqual(tensor.sum(), sum(pylist))

        check_sum_all(torch.tensor([1, 2, 3, 4, 5]))
        check_sum_all(torch.randn(200000))
        check_sum_all(torch.randn(2000, 2)[:, 0])

    def _assert_matches_numpy(self, t, n):
        self.assertEqual(n.shape, t.shape)
        if t.dtype == torch.float:
            self.assertTrue(np.allclose(n, t.numpy(), rtol=1e-03, atol=1e-05,
                            equal_nan=True))
        else:
            self.assertTrue(np.allclose(n, t.numpy(), equal_nan=True))

    def _test_dim_ops(self, pytorch_op, numpy_op,
                      use_floating=True, use_integral=True):
        def do_one(tensors_dict, dim):
            for category, tensors in tensors_dict.items():
                if category == "slice":
                    dim = 0
                for tensor in tensors:
                    # we have no control over NumPy warnings...
                    with warnings.catch_warnings():
                        warnings.simplefilter("ignore")
                        expected = numpy_op(tensor.numpy(), dim)
                    actual = pytorch_op(tensor, dim)
                    self._assert_matches_numpy(actual, expected)
                    if torch.cuda.is_available():
                        self._assert_matches_numpy(pytorch_op(tensor.cuda(),
                                                              dim).cpu(),
                                                   expected)
        do_one(self._make_tensors((5, 400000), use_floating=use_floating,
               use_integral=use_integral), 1)
        do_one(self._make_tensors((3, 5, 7), use_floating=use_floating,
               use_integral=use_integral), 0)
        do_one(self._make_tensors((3, 5, 7), use_floating=use_floating,
               use_integral=use_integral), 1)
        do_one(self._make_tensors((3, 5, 7), use_floating=use_floating,
               use_integral=use_integral), 2)
        do_one(self._make_tensors((100000, ), use_floating=use_floating,
               use_integral=use_integral), -1)
        do_one(self._make_tensors((50, 50, 50), use_floating=use_floating,
               use_integral=use_integral), 0)
        do_one(self._make_tensors((50, 50, 50), use_floating=use_floating,
               use_integral=use_integral), 1)
        do_one(self._make_tensors((50, 50, 50), use_floating=use_floating,
               use_integral=use_integral), 2)
        do_one(self._make_tensors((50, 50, 50), use_floating=use_floating,
               use_integral=use_integral), (1, 2))
        do_one(self._make_tensors((50, 50, 50), use_floating=use_floating,
               use_integral=use_integral), (1, -1))
        do_one(self._make_tensors((50, 50, 50), use_floating=use_floating,
               use_integral=use_integral), (0, 2))
        do_one(self._make_tensors((50, 50, 50), use_floating=use_floating,
               use_integral=use_integral), (0, 2, 1))

    @unittest.skipIf(not TEST_NUMPY, 'Numpy not found')
    def test_sum_dim(self):
        self._test_dim_ops(
            lambda t, d: t.sum(d),
            lambda n, d: n.sum(d))

    @unittest.skipIf(not TEST_NUMPY, 'Numpy not found')
    def test_mean_dim(self):
        self._test_dim_ops(
            lambda t, d: t.mean(d),
            lambda n, d: n.mean(d),
            use_integral=False)

    @unittest.skipIf(not TEST_NUMPY, 'Numpy not found')
    def test_std_dim(self):
        for unbiased in [False, True]:
            self._test_dim_ops(
                lambda t, d: t.std(d, unbiased=unbiased),
                lambda n, d: n.std(d, ddof=1 if unbiased else 0),
                use_integral=False)

    @unittest.skipIf(not TEST_NUMPY, 'Numpy not found')
    def test_var_dim(self):
        for unbiased in [False, True]:
            self._test_dim_ops(
                lambda t, d: t.var(d, unbiased=unbiased),
                lambda n, d: n.var(d, ddof=1 if unbiased else 0),
                use_integral=False)

    @unittest.skipIf(not TEST_NUMPY, 'Numpy not found')
    @unittest.skipIf(not TEST_SCIPY, 'Scipy not found')
    def test_logsumexp_dim(self):
        from scipy.special import logsumexp
        self._test_dim_ops(
            lambda t, d: t.logsumexp(d),
            lambda n, d: logsumexp(n, d),
            use_integral=False)

    def test_sum_out(self):
        x = torch.rand(100, 100)
        res1 = torch.sum(x, 1)
        res2 = torch.Tensor()
        torch.sum(x, 1, out=res2)
        self.assertEqual(res1, res2)
        x = torch.rand(100, 100, 100)
        res1 = x.sum(2).sum(1)
        res2 = torch.Tensor()
        torch.sum(x, (2, 1), out=res2)
        self.assertEqual(res1, res2)

    # TODO: these tests only check if it's possible to pass a return value
    # it'd be good to expand them
    def test_prod(self):
        x = torch.rand(100, 100)
        res1 = torch.prod(x, 1)
        res2 = torch.Tensor()
        torch.prod(x, 1, out=res2)
        self.assertEqual(res1, res2)

    def test_cumsum(self):
        x = torch.rand(100, 100)
        res1 = torch.cumsum(x, 1)
        res2 = torch.Tensor()
        torch.cumsum(x, 1, out=res2)
        self.assertEqual(res1, res2)

    def test_cumprod(self):
        x = torch.rand(100, 100)
        res1 = torch.cumprod(x, 1)
        res2 = torch.Tensor()
        torch.cumprod(x, 1, out=res2)
        self.assertEqual(res1, res2)

    def _test_reduce_integer_upcast(self, fn, has_out=True):
        shape = (3, 4, 5)
        reduced_shape = fn(torch.ones(shape)).shape

        def _test_out(dtype, other_dtype):
            out = torch.ones(reduced_shape, dtype=dtype)
            result = fn(x, out=out)
            self.assertIs(out.dtype, result.dtype)
            self.assertEqual(fn(x.type(dtype)), result)
            result = fn(x, out=out, dtype=dtype)
            self.assertIs(out.dtype, result.dtype)
            self.assertEqual(fn(x.type(dtype)), result)
            # 'out' is favored over dtype, check error
            self.assertRaises(RuntimeError, lambda: fn(x, out=out, dtype=other_dtype))

        for dtype in [dtype for dtype in torch.testing.get_all_math_dtypes('cpu') if dtype != torch.float16]:
            x = torch.ones(shape, dtype=dtype)
            expected_dtype = dtype if dtype.is_floating_point else torch.int64
            self.assertIs(expected_dtype, fn(x).dtype)
            self.assertEqual(fn(x.type(expected_dtype)), fn(x))

            if dtype.is_floating_point:
                other_dtype = torch.float32 if dtype == torch.float64 else torch.float64
            else:
                other_dtype = torch.int32 if dtype != torch.int32 else torch.int16
            self.assertIs(other_dtype, fn(x, dtype=other_dtype).dtype)
            self.assertEqual(fn(x.type(other_dtype)), fn(x, dtype=other_dtype))

            # test mixed int/float
            mixed_dtype = torch.int32 if dtype.is_floating_point else torch.float32
            self.assertIs(mixed_dtype, fn(x, dtype=mixed_dtype).dtype)
            self.assertEqual(fn(x.type(mixed_dtype)), fn(x, dtype=mixed_dtype))

            if has_out:
                _test_out(dtype, other_dtype)
                _test_out(dtype, mixed_dtype)

    def test_sum_integer_upcast(self):
        self._test_reduce_integer_upcast(lambda x, **kwargs: torch.sum(x, **kwargs), False)
        self._test_reduce_integer_upcast(lambda x, **kwargs: torch.sum(x, 0, **kwargs))

    def test_prod_integer_upcast(self):
        self._test_reduce_integer_upcast(lambda x, **kwargs: torch.prod(x, **kwargs), False)
        self._test_reduce_integer_upcast(lambda x, **kwargs: torch.prod(x, 0, **kwargs))

    def test_cumsum_integer_upcast(self):
        self._test_reduce_integer_upcast(lambda x, **kwargs: torch.cumsum(x, 0, **kwargs))

    def test_cumprod_integer_upcast(self):
        self._test_reduce_integer_upcast(lambda x, **kwargs: torch.cumprod(x, 0, **kwargs))

    def test_cross(self):
        x = torch.rand(100, 3, 100)
        y = torch.rand(100, 3, 100)
        res1 = torch.cross(x, y)
        res2 = torch.Tensor()
        torch.cross(x, y, out=res2)
        self.assertEqual(res1, res2)

    def test_cross_with_and_without_dim(self):
        x = torch.rand(100, 3)
        y = torch.rand(100, 3)
        res1 = torch.cross(x, y, dim=1)
        res2 = torch.cross(x, y, dim=-1)
        res3 = torch.cross(x, y)
        self.assertEqual(res1, res2)
        self.assertEqual(res1, res3)

    def test_cross_validation(self):
        self.assertRaisesRegex(
            RuntimeError, "inconsistent tensors dimensions",
            lambda: torch.cross(torch.rand(100, 3), torch.rand(100, 3, 10)))
        self.assertRaisesRegex(
            RuntimeError, "inconsistent tensors sizes",
            lambda: torch.cross(torch.rand(5, 3), torch.rand(3, 5)))
        self.assertRaisesRegex(
            RuntimeError, "no dimension of size 3 in input",
            lambda: torch.cross(torch.rand(5, 4), torch.rand(5, 4)))
        self.assertRaisesRegex(
            RuntimeError, "dimension 0 does not have size 3",
            lambda: torch.cross(torch.rand(5, 4, 3), torch.rand(5, 4, 3), dim=0))
        self.assertRaisesRegex(
            RuntimeError, "dimension -1 does not have size 3",
            lambda: torch.cross(torch.rand(5, 3, 4), torch.rand(5, 3, 4), dim=-1))
        self.assertRaisesRegex(
            IndexError, "Dimension out of range",
            lambda: torch.cross(torch.rand(5, 3, 4), torch.rand(5, 3, 4), dim=-5))

    def test_zeros(self):
        res1 = torch.zeros(100, 100)
        res2 = torch.Tensor()
        torch.zeros(100, 100, out=res2)
        self.assertEqual(res1, res2)

        boolTensor = torch.zeros(2, 2, dtype=torch.bool)
        expected = torch.tensor([[False, False], [False, False]], dtype=torch.bool)
        self.assertEqual(boolTensor, expected)

        halfTensor = torch.zeros(1, 1, dtype=torch.half)
        expected = torch.tensor([[0.]], dtype=torch.float16)
        self.assertEqual(halfTensor, expected)

    def test_zeros_like(self):
        expected = torch.zeros(100, 100)

        res1 = torch.zeros_like(expected)
        self.assertEqual(res1, expected)

    @unittest.skipIf(not torch.cuda.is_available(), 'no CUDA')
    def test_zeros_like_cuda(self):
        expected = torch.zeros(100, 100).cuda()

        res1 = torch.zeros_like(expected)
        self.assertEqual(res1, expected)

    @unittest.skipIf(torch.cuda.device_count() < 2, 'only one GPU detected')
    def test_zeros_like_multiple_device(self):
        expected = torch.zeros(100, 100).cuda()
        x = torch.cuda.FloatTensor(100, 100, device=1)
        output = torch.zeros_like(x)
        self.assertEqual(output, expected)

    def test_zeros_out(self):
        shape = (3, 4)
        out = torch.zeros(shape)
        torch.zeros(shape, out=out)

        # change the dtype, layout, device
        self.assertRaises(RuntimeError, lambda: torch.zeros(shape, dtype=torch.int64, out=out))
        self.assertRaises(RuntimeError, lambda: torch.zeros(shape, layout=torch.sparse_coo, out=out))
        if torch.cuda.is_available():
            self.assertRaises(RuntimeError, lambda: torch.zeros(shape, device='cuda', out=out))

        # leave them the same
        self.assertEqual(torch.zeros(shape), torch.zeros(shape, dtype=out.dtype, out=out))
        self.assertEqual(torch.zeros(shape), torch.zeros(shape, layout=torch.strided, out=out))
        self.assertEqual(torch.zeros(shape), torch.zeros(shape, device='cpu', out=out))

    @staticmethod
    def _test_histc(self, device):
        # negative nbins throws
        with self.assertRaisesRegex(RuntimeError, 'bins must be > 0'):
            torch.histc(torch.tensor([1], dtype=torch.float, device=device), bins=-1)

        # without nbins
        actual = torch.histc(
            torch.tensor([2, 5], dtype=torch.float, device=device))
        expected = torch.zeros(100, dtype=torch.float, device=device)
        expected.data[0] = 1
        expected.data[99] = 1
        self.assertEqual(expected, actual)
        # tensor with the same element
        actual = torch.histc(torch.ones(5, dtype=torch.float, device=device), bins=5)
        self.assertEqual(
            torch.tensor([0, 0, 5, 0, 0], dtype=torch.float, device=device),
            actual)
        # no element falls between [min, max]
        actual = torch.histc(
            torch.ones(5, dtype=torch.float, device=device), bins=5, min=2, max=3)
        self.assertEqual(
            torch.tensor([0, 0, 0, 0, 0], dtype=torch.float, device=device),
            actual)
        # element falls below min + integral bin size and
        actual = torch.histc(
            torch.tensor([2, 4, 2, 2, 5, 4], dtype=torch.float, device=device),
            bins=5, min=1, max=5)
        self.assertEqual(
            torch.tensor([0, 3, 0, 2, 1], dtype=torch.float, device=device),
            actual)
        # non-integral bin size
        actual = torch.histc(
            torch.tensor([1, 2, 1], dtype=torch.float, device=device),
            bins=4, min=0, max=3)
        self.assertEqual(
            torch.tensor([0, 2, 1, 0], dtype=torch.float, device=device),
            actual)
        # double input
        actual = torch.histc(
            torch.tensor([1, 2, 1], dtype=torch.double, device=device),
            bins=4, min=0, max=3)
        self.assertEqual(
            torch.tensor([0, 2, 1, 0], dtype=torch.double, device=device),
            actual)
        # mixed input
        actual = torch.histc(
            torch.tensor([1., 2, 1], dtype=torch.float, device=device),
            bins=4, min=0, max=3)
        self.assertEqual(
            torch.tensor([0, 2, 1, 0], dtype=torch.float, device=device),
            actual)

        # test against numpy.histogram()
        def test_against_np(tensor, bins=100, min=0, max=0):
            if min == 0 and max == 0:
                min = tensor.min().item()
                max = tensor.max().item()
            nparr = tensor.cpu().numpy()
            actual = torch.histc(tensor, bins=bins, min=min, max=max)
            expected = torch.from_numpy(np.histogram(nparr, bins=bins, range=(min, max))[0])
            self.assertEqual(actual.cpu(), expected)

        if TEST_NUMPY:
            test_against_np(torch.tensor([1., 2, 1], device=device))
            test_against_np(torch.randn(5000, device=device))

            # Test bins arg
            test_against_np(torch.randn(301, device=device), bins=10)

            # Test truncated range
            test_against_np(torch.randn(201, device=device), min=0.1, max=1)

            noncontig = torch.randn(100, 3, device=device)[:, 2]
            test_against_np(noncontig)

            multidim = torch.randn(3, 5, 7, 2, device=device)
            test_against_np(multidim)

            expanded = torch.randn(1, 5, 1, 2, device=device).expand(3, 5, 7, 2)
            test_against_np(expanded)

    def test_histc_cpu(self):
        self._test_histc(self, 'cpu')

    def test_ones(self):
        res1 = torch.ones(100, 100)
        res2 = torch.Tensor()
        torch.ones(100, 100, out=res2)
        self.assertEqual(res1, res2)

        # test boolean tensor
        res1 = torch.ones(1, 2, dtype=torch.bool)
        expected = torch.tensor([[True, True]], dtype=torch.bool)
        self.assertEqual(res1, expected)

    def test_ones_like(self):
        expected = torch.ones(100, 100)

        res1 = torch.ones_like(expected)
        self.assertEqual(res1, expected)

        # test boolean tensor
        expected = torch.tensor([True, True], dtype=torch.bool)
        res1 = torch.ones_like(expected)
        self.assertEqual(res1, expected)

    @unittest.skipIf(not torch.cuda.is_available(), 'no CUDA')
    def test_ones_like_cuda(self):
        expected = torch.ones(100, 100).cuda()

        res1 = torch.ones_like(expected)
        self.assertEqual(res1, expected)

    @unittest.skipIf(torch.cuda.device_count() < 2, 'only one GPU detected')
    def test_ones_like_multiple_device(self):
        expected = torch.ones(100, 100).cuda()
        x = torch.cuda.FloatTensor(100, 100, device=1)
        output = torch.ones_like(x)
        self.assertEqual(output, expected)

    def test_dtypes(self):
        all_dtypes = torch.testing.get_all_dtypes()
        do_test_dtypes(self, all_dtypes, torch.strided, torch.device('cpu'))
        if torch.cuda.is_available():
            do_test_dtypes(self, all_dtypes, torch.strided, torch.device('cuda:0'))

    def test_copy_dtypes(self):
        all_dtypes = torch.testing.get_all_dtypes()
        for dtype in all_dtypes:
            copied_dtype = copy.deepcopy(dtype)
            self.assertIs(dtype, copied_dtype)

    def test_device(self):
        cpu = torch.device('cpu')
        self.assertEqual('cpu', str(cpu))
        self.assertEqual('cpu', cpu.type)
        self.assertEqual(None, cpu.index)

        cpu0 = torch.device('cpu:0')
        self.assertEqual('cpu:0', str(cpu0))
        self.assertEqual('cpu', cpu0.type)
        self.assertEqual(0, cpu0.index)

        cpu0 = torch.device('cpu', 0)
        self.assertEqual('cpu:0', str(cpu0))
        self.assertEqual('cpu', cpu0.type)
        self.assertEqual(0, cpu0.index)

        cuda = torch.device('cuda')
        self.assertEqual('cuda', str(cuda))
        self.assertEqual('cuda', cuda.type)
        self.assertEqual(None, cuda.index)

        cuda1 = torch.device('cuda:1')
        self.assertEqual('cuda:1', str(cuda1))
        self.assertEqual('cuda', cuda1.type)
        self.assertEqual(1, cuda1.index)

        cuda1 = torch.device('cuda', 1)
        self.assertEqual('cuda:1', str(cuda1))
        self.assertEqual('cuda', cuda1.type)
        self.assertEqual(1, cuda1.index)

        self.assertRaises(RuntimeError, lambda: torch.device('cpu:-1'))
        self.assertRaises(RuntimeError, lambda: torch.device('cpu:1'))
        self.assertRaises(RuntimeError, lambda: torch.device('cpu', -1))
        self.assertRaises(RuntimeError, lambda: torch.device('cpu', 1))
        self.assertRaises(RuntimeError, lambda: torch.device('cuda:-1'))
        self.assertRaises(RuntimeError, lambda: torch.device('cuda', -1))
        self.assertRaises(RuntimeError, lambda: torch.device(-1))

        self.assertRaises(RuntimeError, lambda: torch.device('other'))
        self.assertRaises(RuntimeError, lambda: torch.device('other:0'))

        device_set = {'cpu', 'cpu:0', 'cuda', 'cuda:0', 'cuda:1', 'cuda:10', 'cuda:100'}
        device_hash_set = set()
        for device in list(device_set):
            device_hash_set.add(hash(torch.device(device)))
        self.assertEqual(len(device_set), len(device_hash_set))

    def test_tensor_device(self):
        def assertEqual(device_str, fn):
            self.assertEqual(torch.device(device_str), fn().device)
            self.assertEqual(device_str, str(fn().device))

        assertEqual('cpu', lambda: torch.tensor(5))
        assertEqual('cpu', lambda: torch.ones((2, 3), dtype=torch.float32, device='cpu'))
        # NOTE: 'cpu' is the canonical representation of 'cpu:0', but 'cuda:X' is the canonical
        # representation of cuda devices.
        assertEqual('cpu', lambda: torch.ones((2, 3), dtype=torch.float32, device='cpu:0'))
        assertEqual('cpu', lambda: torch.tensor(torch.ones((2, 3), dtype=torch.float32), device='cpu:0'))
        if TEST_NUMPY:
            assertEqual('cpu', lambda: torch.tensor(np.random.randn(2, 3), device='cpu'))

        if torch.cuda.is_available():
            assertEqual('cuda:0', lambda: torch.tensor(5).cuda(0))
            assertEqual('cuda:0', lambda: torch.tensor(5).cuda('cuda:0'))
            self.assertRaises(RuntimeError, lambda: torch.tensor(5).cuda('cpu'))
            self.assertRaises(RuntimeError, lambda: torch.tensor(5).cuda('cpu:0'))
            assertEqual('cuda:0', lambda: torch.tensor(5, dtype=torch.int64, device=0))
            assertEqual('cuda:0', lambda: torch.tensor(5, dtype=torch.int64, device='cuda:0'))
            assertEqual('cuda:' + str(torch.cuda.current_device()),
                        lambda: torch.tensor(5, dtype=torch.int64, device='cuda'))
            assertEqual('cuda:0', lambda: torch.tensor(torch.ones((2, 3), dtype=torch.float32), device='cuda:0'))
            if TEST_NUMPY:
                assertEqual('cuda:0', lambda: torch.tensor(np.random.randn(2, 3), device='cuda:0'))

            if torch.cuda.device_count() > 1:
                assertEqual('cuda:1', lambda: torch.tensor(5).cuda(1))
                assertEqual('cuda:1', lambda: torch.tensor(5).cuda('cuda:1'))
                assertEqual('cuda:1', lambda: torch.tensor(5, dtype=torch.int64, device=1))
                assertEqual('cuda:1', lambda: torch.tensor(5, dtype=torch.int64, device='cuda:1'))
                assertEqual('cuda:1', lambda: torch.tensor(torch.ones((2, 3), dtype=torch.float32), device='cuda:1'))
                if TEST_NUMPY:
                    assertEqual('cuda:1', lambda: torch.tensor(np.random.randn(2, 3), device='cuda:1'))

    def test_qtensor(self):
        num_elements = 10
        r = torch.ones(num_elements, dtype=torch.float)
        scale = 1.0
        zero_point = 2
        qr = r.quantize_linear(scale, zero_point)
        self.assertEqual(qr.q_scale(), scale)
        self.assertEqual(qr.q_zero_point(), zero_point)
        rqr = qr.dequantize()
        for i in range(num_elements):
            self.assertEqual(r[i], rqr[i])

    @unittest.skipIf(torch.cuda.device_count() < 2, 'fewer than 2 GPUs detected')
    def test_device_guard(self):
        # verify that all operators with `device_guard: False` behave properly with multiple devices.
        # TODO: if we had operator introspection we could figure out this set of operators automatically...
        current_device = torch.cuda.current_device()
        device = torch.device('cuda:1') if current_device == 0 else torch.device('cuda:0')
        x = torch.randn((1, 2, 3), device=device)
        y = torch.zeros((1, 3, 2), device=device)
        scalar = torch.tensor(5, device=device)

        # property ops
        torch.cudnn_is_acceptable(x)
        x.is_distributed()
        x.is_floating_point()
        x.is_complex()
        x.is_same_size(y)
        x.is_signed()
        x.size(0)
        x.stride(0)
        x.numel()
        x.is_set_to(y)
        x.data_ptr()
        scalar.is_nonzero()

        # sparse property ops
        y[0][1] = 5
        y_sparse = y.to_sparse()
        y_sparse.sparse_dim()
        y_sparse._dimI()
        y_sparse.dense_dim()
        y_sparse._dimV()
        y_sparse._nnz()
        y_sparse.is_coalesced()
        y_sparse._indices()
        y_sparse._values()
        y_sparse.indices()
        y_sparse.values()

        # in-place ops
        def inplace():
            return torch.randn((1, 2, 3), device=device)
        inplace().as_strided_(y.size(), y.stride())
        inplace().resize_(y.size())
        inplace().squeeze_()
        inplace().squeeze_(0)
        inplace().unsqueeze_(2)
        inplace().transpose_(1, 2)
        inplace().squeeze_().t_()
        inplace().set_(x.storage())
        inplace().set_(x.storage(), x.storage_offset(), x.size(), x.stride())
        inplace().set_(x)
        inplace().set_()
        y_sparse._coalesced_(True)

        # shape modification
        x.as_strided(y.size(), y.stride())
        x.expand((5, 2, 3))
        x.expand_as(x)
        x.sum_to_size((1,))
        torch.broadcast_tensors(x , x)
        x.reshape((1, 3, 2))
        x.reshape_as(y)
        x.squeeze()
        x.squeeze(0)
        x.squeeze().t()
        x.transpose(1, 2)
        x.unsqueeze(2)
        x.view((1, 3, 2))
        x.view_as(y)

        # chunk, split, etc.
        x.chunk(2, dim=1)
        x.split(1, dim=2)
        x.split_with_sizes([1, 2], dim=2)
        x.unfold(dimension=2, size=1, step=1)

        x.narrow(1, 1, 1)
        x.select(1, 1)
        torch.isnan(x)

        torch.empty((1, 3, 2), out=y)
        torch.empty_like(x)
        torch.empty_like(x, dtype=torch.int64)

        # to
        x.to(x)
        x.to(y)
        x.to(x, copy=True)

    def test_to(self):
        def test_copy_behavior(t, non_blocking=False):
            self.assertIs(t, t.to(t, non_blocking=non_blocking))
            self.assertIs(t, t.to(t.dtype, non_blocking=non_blocking))
            self.assertIs(t, t.to(torch.empty_like(t), non_blocking=non_blocking))
            self.assertIsNot(t, t.to(t, non_blocking=non_blocking, copy=True))
            self.assertIsNot(t, t.to(t.dtype, non_blocking=non_blocking, copy=True))
            self.assertIsNot(t, t.to(torch.empty_like(t), non_blocking=non_blocking, copy=True))

            devices = [t.device]
            if t.device.type == 'cuda':
                if t.device.index == -1:
                    devices.append('cuda:{}'.format(torch.cuda.current_device()))
                elif t.device.index == torch.cuda.current_device():
                    devices.append('cuda')
            for device in devices:
                self.assertIs(t, t.to(device, non_blocking=non_blocking))
                self.assertIs(t, t.to(device, t.dtype, non_blocking=non_blocking))
                self.assertIsNot(t, t.to(device, non_blocking=non_blocking, copy=True))
                self.assertIsNot(t, t.to(device, t.dtype, non_blocking=non_blocking, copy=True))

        a = torch.tensor(5)
        test_copy_behavior(a)
        self.assertEqual(a.device, a.to('cpu').device)
        self.assertEqual(a.device, a.to('cpu', dtype=torch.float32).device)
        self.assertIs(torch.float32, a.to('cpu', dtype=torch.float32).dtype)
        self.assertEqual(a.device, a.to(torch.float32).device)
        self.assertIs(torch.float32, a.to(dtype=torch.float32).dtype)
        self.assertEqual(a.data_ptr(), a.to('cpu').data_ptr())
        self.assertEqual(a.data_ptr(), a.to(dtype=a.dtype, device=a.device, copy=False).data_ptr())
        self.assertEqual(a.data_ptr(), a.to('cpu', copy=False).data_ptr())
        self.assertNotEqual(a.data_ptr(), a.to('cpu', copy=True).data_ptr())

        if torch.cuda.is_available():
            for non_blocking in [True, False]:
                for cuda in ['cuda', 'cuda:0' if torch.cuda.device_count() == 1 else 'cuda:1']:
                    b = torch.tensor(5., device=cuda)
                    test_copy_behavior(b, non_blocking)
                    self.assertEqual(b.device, b.to(cuda, non_blocking=non_blocking).device)
                    self.assertEqual(a.device, b.to('cpu', non_blocking=non_blocking).device)
                    self.assertEqual(b.device, a.to(cuda, non_blocking=non_blocking).device)
                    self.assertIs(torch.int32, b.to('cpu', dtype=torch.int32, non_blocking=non_blocking).dtype)
                    self.assertEqual(a.device, b.to('cpu', dtype=torch.int32, non_blocking=non_blocking).device)
                    self.assertIs(torch.int32, b.to(dtype=torch.int32).dtype)
                    self.assertEqual(b.device, b.to(dtype=torch.int32).device)

    def test_to_with_tensor(self):
        a = torch.tensor(5)
        self.assertEqual(a.device, a.to(a).device)

        if torch.cuda.is_available():
            for non_blocking in [True, False]:
                for cuda in ['cuda', 'cuda:0' if torch.cuda.device_count() == 1 else 'cuda:1']:
                    b = torch.tensor(5., device=cuda)
                    self.assertEqual(b.device, b.to(b, non_blocking=non_blocking).device)
                    self.assertEqual(a.device, b.to(a, non_blocking=non_blocking).device)
                    self.assertEqual(b.device, a.to(b, non_blocking=non_blocking).device)

    def test_empty_full(self):
        do_test_empty_full(self, torch.testing.get_all_math_dtypes('cpu'), torch.strided, torch.device('cpu'))
        if torch.cuda.device_count() > 0:
            do_test_empty_full(self, torch.testing.get_all_math_dtypes('cpu'), torch.strided, None)
            do_test_empty_full(self, torch.testing.get_all_math_dtypes('cpu'), torch.strided, torch.device('cuda:0'))

    def test_dtype_out_match(self):
        d = torch.autograd.Variable(torch.DoubleTensor(2, 3))
        self.assertRaises(RuntimeError, lambda: torch.zeros((2, 3), out=d, dtype=torch.float32))

    def test_constructor_dtypes(self):
        default_type = torch.Tensor().type()
        self.assertIs(torch.Tensor().dtype, torch.get_default_dtype())

        self.assertIs(torch.uint8, torch.ByteTensor.dtype)
        self.assertIs(torch.float32, torch.FloatTensor.dtype)
        self.assertIs(torch.float64, torch.DoubleTensor.dtype)

        torch.set_default_tensor_type('torch.FloatTensor')
        self.assertIs(torch.float32, torch.get_default_dtype())
        self.assertIs(torch.FloatStorage, torch.Storage)

        torch.set_default_dtype(torch.float64)
        self.assertIs(torch.float64, torch.get_default_dtype())
        self.assertIs(torch.DoubleStorage, torch.Storage)

        torch.set_default_tensor_type(torch.FloatTensor)
        self.assertIs(torch.float32, torch.get_default_dtype())
        self.assertIs(torch.FloatStorage, torch.Storage)

        if torch.cuda.is_available():
            torch.set_default_tensor_type(torch.cuda.FloatTensor)
            self.assertIs(torch.float32, torch.get_default_dtype())
            self.assertIs(torch.float32, torch.cuda.FloatTensor.dtype)
            self.assertIs(torch.cuda.FloatStorage, torch.Storage)

            torch.set_default_dtype(torch.float64)
            self.assertIs(torch.float64, torch.get_default_dtype())
            self.assertIs(torch.cuda.DoubleStorage, torch.Storage)

        # don't support integral or sparse default types.
        self.assertRaises(TypeError, lambda: torch.set_default_tensor_type('torch.IntTensor'))
        self.assertRaises(TypeError, lambda: torch.set_default_dtype(torch.int64))

        # don't allow passing dtype to set_default_tensor_type
        self.assertRaises(TypeError, lambda: torch.set_default_tensor_type(torch.float32))

        torch.set_default_tensor_type(default_type)

    def test_constructor_device_legacy(self):
        self.assertRaises(RuntimeError, lambda: torch.FloatTensor(device='cuda'))
        self.assertRaises(RuntimeError, lambda: torch.FloatTensor(torch.Size([2, 3, 4]), device='cuda'))
        self.assertRaises(RuntimeError, lambda: torch.FloatTensor((2.0, 3.0), device='cuda'))

        self.assertRaises(RuntimeError, lambda: torch.Tensor(device='cuda'))
        self.assertRaises(RuntimeError, lambda: torch.Tensor(torch.Size([2, 3, 4]), device='cuda'))
        self.assertRaises(RuntimeError, lambda: torch.Tensor((2.0, 3.0), device='cuda'))

        x = torch.randn((3,), device='cpu')
        self.assertRaises(RuntimeError, lambda: x.new(device='cuda'))
        self.assertRaises(RuntimeError, lambda: x.new(torch.Size([2, 3, 4]), device='cuda'))
        self.assertRaises(RuntimeError, lambda: x.new((2.0, 3.0), device='cuda'))

        if torch.cuda.is_available():
            self.assertRaises(RuntimeError, lambda: torch.cuda.FloatTensor(device='cpu'))
            self.assertRaises(RuntimeError, lambda: torch.cuda.FloatTensor(torch.Size([2, 3, 4]), device='cpu'))
            self.assertRaises(RuntimeError, lambda: torch.cuda.FloatTensor((2.0, 3.0), device='cpu'))

            default_type = torch.Tensor().type()
            torch.set_default_tensor_type(torch.cuda.FloatTensor)
            self.assertRaises(RuntimeError, lambda: torch.Tensor(device='cpu'))
            self.assertRaises(RuntimeError, lambda: torch.Tensor(torch.Size([2, 3, 4]), device='cpu'))
            self.assertRaises(RuntimeError, lambda: torch.Tensor((2.0, 3.0), device='cpu'))
            torch.set_default_tensor_type(torch.cuda.FloatTensor)
            torch.set_default_tensor_type(default_type)

            x = torch.randn((3,), device='cuda')
            self.assertRaises(RuntimeError, lambda: x.new(device='cpu'))
            self.assertRaises(RuntimeError, lambda: x.new(torch.Size([2, 3, 4]), device='cpu'))
            self.assertRaises(RuntimeError, lambda: x.new((2.0, 3.0), device='cpu'))

    def test_type(self):
        x = torch.randn(3, 3).double()
        self.assertEqual(x.type('torch.FloatTensor').dtype, torch.float32)
        self.assertEqual(x.type(torch.FloatTensor).dtype, torch.float32)
        self.assertEqual(x.int().type(torch.Tensor).dtype, torch.get_default_dtype())
        self.assertEqual(x.type(torch.int32).dtype, torch.int32)

    def test_tensor_factory(self):
        expected = torch.Tensor([1, 1])
        # test data
        res1 = torch.tensor([1, 1])
        self.assertEqual(res1, expected)

        res1 = torch.tensor([1, 1], dtype=torch.int)
        self.assertEqual(res1, expected)
        self.assertIs(torch.int, res1.dtype)

        # test copy
        res2 = torch.tensor(expected)
        self.assertEqual(res2, expected)
        res2[1] = 2
        self.assertEqual(expected, torch.ones_like(expected))

        res2 = torch.tensor(expected, dtype=torch.int)
        self.assertEqual(res1, expected)
        self.assertIs(torch.int, res1.dtype)

        # test copy with numpy
        if TEST_NUMPY:
            for dtype in [np.float64, np.int64, np.int8, np.uint8]:
                a = np.array([5.]).astype(dtype)
                res1 = torch.tensor(a)
                self.assertEqual(5., res1[0].item())
                a[0] = 7.
                self.assertEqual(5., res1[0].item())

        # test boolean tensor
        a = torch.tensor([True, True, False, True, True], dtype=torch.bool)
        b = torch.tensor([-1, -1.1, 0, 1, 1.1], dtype=torch.bool)
        self.assertEqual(a, b)

    def test_tensor_factory_copy_var(self):

        def check_copy(copy, is_leaf, requires_grad, data_ptr=None):
            if data_ptr is None:
                data_ptr = copy.data_ptr
            self.assertEqual(copy.data, source.data)
            self.assertTrue(copy.is_leaf == is_leaf)
            self.assertTrue(copy.requires_grad == requires_grad)
            self.assertTrue(copy.data_ptr == data_ptr)

        source = torch.randn(5, 5, dtype=torch.double, requires_grad=True)
        # test torch.tensor()
        check_copy(torch.tensor(source), True, False)
        check_copy(torch.tensor(source, requires_grad=False), True, False)
        check_copy(torch.tensor(source, requires_grad=True), True, True)

        # test tensor.new_tensor()
        copy = torch.randn(1)
        check_copy(copy.new_tensor(source), True, False)
        check_copy(copy.new_tensor(source, requires_grad=False), True, False)
        check_copy(copy.new_tensor(source, requires_grad=True), True, True)

        # test torch.as_tensor()
        check_copy(torch.as_tensor(source), source.is_leaf, source.requires_grad, source.data_ptr)  # not copy
        check_copy(torch.as_tensor(source, dtype=torch.float), False, True)  # copy and keep the graph

    def test_tensor_factory_type_inference(self):
        def test_inference(default_dtype):
            saved_dtype = torch.get_default_dtype()
            torch.set_default_dtype(default_dtype)
            self.assertIs(default_dtype, torch.tensor(()).dtype)
            self.assertIs(default_dtype, torch.tensor(5.).dtype)
            self.assertIs(torch.int64, torch.tensor(5).dtype)
            self.assertIs(torch.uint8, torch.tensor(True).dtype)
            self.assertIs(torch.int32, torch.tensor(5, dtype=torch.int32).dtype)
            self.assertIs(default_dtype, torch.tensor(((7, 5), (9, 5.))).dtype)
            self.assertIs(default_dtype, torch.tensor(((5., 5), (3, 5))).dtype)
            self.assertIs(torch.int64, torch.tensor(((5, 3), (3, 5))).dtype)

            if TEST_NUMPY:
                self.assertIs(torch.float64, torch.tensor(np.array(())).dtype)
                self.assertIs(torch.float64, torch.tensor(np.array(5.)).dtype)
                if np.array(5).dtype == np.int64:  # np long, which can be 4 bytes (e.g. on windows)
                    self.assertIs(torch.int64, torch.tensor(np.array(5)).dtype)
                else:
                    self.assertIs(torch.int32, torch.tensor(np.array(5)).dtype)
                self.assertIs(torch.uint8, torch.tensor(np.array(3, dtype=np.uint8)).dtype)
                self.assertIs(default_dtype, torch.tensor(((7, np.array(5)), (np.array(9), 5.))).dtype)
                self.assertIs(torch.float64, torch.tensor(((7, 5), (9, np.array(5.)))).dtype)
                self.assertIs(torch.int64, torch.tensor(((5, np.array(3)), (np.array(3), 5))).dtype)
            torch.set_default_dtype(saved_dtype)

        test_inference(torch.float64)
        test_inference(torch.float32)

    @unittest.skipIf(not torch.cuda.is_available(), 'no CUDA')
    def test_tensor_factory_cuda_type_inference(self):
        saved_type = torch.Tensor().type()
        torch.set_default_tensor_type(torch.cuda.DoubleTensor)
        torch.set_default_dtype(torch.float32)
        self.assertIs(torch.float32, torch.tensor(0.).dtype)
        self.assertEqual(torch.device('cuda:0'), torch.tensor(0.).device)
        torch.set_default_dtype(torch.float64)
        self.assertIs(torch.float64, torch.tensor(0.).dtype)
        self.assertEqual(torch.device('cuda:0'), torch.tensor(0.).device)
        torch.set_default_tensor_type(saved_type)

    @unittest.skipIf(not torch.cuda.is_available(), 'no CUDA')
    def test_tensor_factory_cuda_type(self):
        saved_type = torch.Tensor().type()
        torch.set_default_tensor_type(torch.cuda.FloatTensor)
        x = torch.zeros((5, 5))
        self.assertIs(torch.float32, x.dtype)
        self.assertTrue(x.is_cuda)
        torch.set_default_tensor_type(torch.cuda.DoubleTensor)
        x = torch.zeros((5, 5))
        self.assertIs(torch.float64, x.dtype)
        self.assertTrue(x.is_cuda)
        torch.set_default_tensor_type(saved_type)

    def test_unfold_all_devices_and_dtypes(self):
        for device in torch.testing.get_all_device_types():
            for dt in torch.testing.get_all_dtypes():
                if dt == torch.half and device == 'cpu':
                    # fix once random is implemented for Half on CPU
                    self.assertRaises(RuntimeError, lambda: torch.randint(5, (0, 1, 3, 0), dtype=dt, device=device))
                else:
                    x = torch.randint(5, (0, 1, 3, 0), dtype=dt, device=device)
                    self.assertEqual((0, 1, 1, 0, 3), x.unfold(2, 3, 2).shape)

    def test_copy_all_dtypes_and_devices(self):
        from copy import copy
        for device in torch.testing.get_all_device_types():
            for dt in torch.testing.get_all_dtypes():
                x = torch.tensor([1, 2, 3, 4], dtype=dt, device=device)
                x_clone = x.clone()

                y = copy(x)
                y.fill_(1)

                # copy is a shallow copy, only copies the tensor view,
                # not the data
                self.assertEqual(x, y)

    def test_resize_all_dtypes_and_devices(self):
        shape = (2, 2)
        for device in torch.testing.get_all_device_types():
            for dt in torch.testing.get_all_dtypes():
                x = torch.tensor([[1, 2], [3, 4], [5, 6]], dtype=dt, device=device)
                x.resize_(shape)
                self.assertEqual(shape, x.shape)

    def test_resize_as_all_dtypes_and_devices(self):
        for device in torch.testing.get_all_device_types():
            for dt in torch.testing.get_all_dtypes():
                x = torch.tensor([[1, 2], [3, 4], [5, 6]], dtype=dt, device=device)
                y = torch.tensor([[1, 2, 3], [4, 5, 6]], dtype=dt, device=device)
                x.resize_as_(y)
                self.assertEqual(y.shape, x.shape)

    def test_view_all_dtypes_and_devices(self):
        for device in torch.testing.get_all_device_types():
            for dt in torch.testing.get_all_dtypes():
                x = torch.tensor([[1, 2], [3, 4], [5, 6]], dtype=dt, device=device)
                self.assertEqual(x.view(6).shape, [6])

    def test_fill_all_dtypes_and_devices(self):
        for device in torch.testing.get_all_device_types():
            for dt in torch.testing.get_all_dtypes():
                x = torch.tensor((1, 1), dtype=dt, device=device)
                x.fill_(1)

                self.assertEqual(x, torch.tensor([1, 1], dtype=dt, device=device))
                self.assertEqual(dt, x.dtype)

    def test_clone_all_dtypes_and_devices(self):
        for device in torch.testing.get_all_device_types():
            for dt in torch.testing.get_all_dtypes():
                x = torch.tensor((1, 1), dtype=dt, device=device)
                y = x.clone()
                self.assertEqual(x, y)

    def test_cat_all_dtypes_and_devices(self):
        for device in torch.testing.get_all_device_types():
            for dt in torch.testing.get_all_dtypes():
                x = torch.tensor([[1, 2], [3, 4]], dtype=dt, device=device)
                expected1 = torch.tensor([[1, 2], [3, 4], [1, 2], [3, 4]], dtype=dt, device=device)
                self.assertEqual(torch.cat((x, x), 0), expected1)

                expected2 = torch.tensor([[1, 2, 1, 2], [3, 4, 3, 4]], dtype=dt, device=device)
                self.assertEqual(torch.cat((x, x), 1), expected2)

    def test_tensor_factories_empty(self):
        # ensure we can create empty tensors from each factory function
        shapes = [(5, 0, 1), (0,), (0, 0, 1, 0, 2, 0, 0)]

        for device in torch.testing.get_all_device_types():
            for shape in shapes:
                for dt in torch.testing.get_all_dtypes():
                    self.assertEqual(shape, torch.zeros(shape, device=device, dtype=dt).shape)
                    self.assertEqual(shape, torch.zeros_like(torch.zeros(shape, device=device, dtype=dt)).shape)
                    self.assertEqual(shape, torch.full(shape, 3, device=device, dtype=dt).shape)
                    self.assertEqual(shape, torch.full_like(torch.zeros(shape, device=device, dtype=dt), 3).shape)
                    self.assertEqual(shape, torch.ones(shape, device=device, dtype=dt).shape)
                    self.assertEqual(shape, torch.ones_like(torch.zeros(shape, device=device, dtype=dt)).shape)
                    self.assertEqual(shape, torch.empty(shape, device=device, dtype=dt).shape)
                    self.assertEqual(shape, torch.empty_like(torch.zeros(shape, device=device, dtype=dt)).shape)
                    self.assertEqual(shape, torch.empty_strided(shape, (0,) * len(shape), device=device, dtype=dt).shape)

                    if dt == torch.half and device == "cpu":
                        # update once random is implemented for half on CPU
                        self.assertRaises(RuntimeError, lambda: torch.randint(6, shape, device=device, dtype=dt).shape)
                    else:
                        self.assertEqual(shape, torch.randint(6, shape, device=device, dtype=dt).shape)
                        self.assertEqual(shape, torch.randint_like(torch.zeros(shape, device=device, dtype=dt), 6).shape)

                    if dt != torch.double and dt != torch.float and dt != torch.half:
                        self.assertRaises(RuntimeError, lambda: torch.rand(shape, device=device, dtype=dt).shape)

                    if dt == torch.double or dt == torch.float:
                        self.assertEqual(shape, torch.randn(shape, device=device, dtype=dt).shape)
                        self.assertEqual(shape, torch.randn_like(torch.zeros(shape, device=device, dtype=dt)).shape)

            self.assertEqual((0,), torch.arange(0, device=device).shape)
            self.assertEqual((0, 0), torch.eye(0, device=device).shape)
            self.assertEqual((0, 0), torch.eye(0, 0, device=device).shape)
            self.assertEqual((5, 0), torch.eye(5, 0, device=device).shape)
            self.assertEqual((0, 5), torch.eye(0, 5, device=device).shape)
            self.assertEqual((0,), torch.linspace(1, 1, 0, device=device).shape)
            self.assertEqual((0,), torch.logspace(1, 1, 0, device=device).shape)
            self.assertEqual((0,), torch.randperm(0, device=device).shape)
            self.assertEqual((0,), torch.bartlett_window(0, device=device).shape)
            self.assertEqual((0,), torch.bartlett_window(0, periodic=False, device=device).shape)
            self.assertEqual((0,), torch.hamming_window(0, device=device).shape)
            self.assertEqual((0,), torch.hann_window(0, device=device).shape)
            self.assertEqual((1, 1, 0), torch.tensor([[[]]], device=device).shape)
            self.assertEqual((1, 1, 0), torch.as_tensor([[[]]], device=device).shape)

    def test_new_tensor(self):
        expected = torch.autograd.Variable(torch.ByteTensor([1, 1]))
        # test data
        res1 = expected.new_tensor([1, 1])
        self.assertEqual(res1, expected)
        res1 = expected.new_tensor([1, 1], dtype=torch.int)
        self.assertEqual(res1, expected)
        self.assertIs(torch.int, res1.dtype)

        # test copy
        res2 = expected.new_tensor(expected)
        self.assertEqual(res2, expected)
        res2[1] = 2
        self.assertEqual(expected, torch.ones_like(expected))
        res2 = expected.new_tensor(expected, dtype=torch.int)
        self.assertEqual(res2, expected)
        self.assertIs(torch.int, res2.dtype)

        # test copy with numpy
        if TEST_NUMPY:
            a = np.array([5.])
            res1 = torch.tensor(a)
            res1 = res1.new_tensor(a)
            self.assertEqual(5., res1[0].item())
            a[0] = 7.
            self.assertEqual(5., res1[0].item())

        if torch.cuda.device_count() >= 2:
            expected = expected.cuda(1)
            res1 = expected.new_tensor([1, 1])
            self.assertEqual(res1.get_device(), expected.get_device())
            res1 = expected.new_tensor([1, 1], dtype=torch.int)
            self.assertIs(torch.int, res1.dtype)
            self.assertEqual(res1.get_device(), expected.get_device())

            res2 = expected.new_tensor(expected)
            self.assertEqual(res2.get_device(), expected.get_device())
            res2 = expected.new_tensor(expected, dtype=torch.int)
            self.assertIs(torch.int, res1.dtype)
            self.assertEqual(res2.get_device(), expected.get_device())
            res2 = expected.new_tensor(expected, dtype=torch.int, device=0)
            self.assertIs(torch.int, res1.dtype)
            self.assertEqual(res2.get_device(), 0)

            res1 = expected.new_tensor(1)
            self.assertEqual(res1.get_device(), expected.get_device())
            res1 = expected.new_tensor(1, dtype=torch.int)
            self.assertIs(torch.int, res1.dtype)
            self.assertEqual(res1.get_device(), expected.get_device())

    def test_as_tensor(self):
        # from python data
        x = [[0, 1], [2, 3]]
        self.assertEqual(torch.tensor(x), torch.as_tensor(x))
        self.assertEqual(torch.tensor(x, dtype=torch.float32), torch.as_tensor(x, dtype=torch.float32))

        # python data with heterogeneous types
        z = [0, 'torch']
        with self.assertRaisesRegex(TypeError, "invalid data type"):
            torch.tensor(z)
            torch.as_tensor(z)

        # python data with self-referential lists
        z = [0]
        z += [z]
        with self.assertRaisesRegex(TypeError, "self-referential lists are incompatible"):
            torch.tensor(z)
            torch.as_tensor(z)

        z = [[1, 2], z]
        with self.assertRaisesRegex(TypeError, "self-referential lists are incompatible"):
            torch.tensor(z)
            torch.as_tensor(z)

        # from tensor (doesn't copy unless type is different)
        y = torch.tensor(x)
        self.assertIs(y, torch.as_tensor(y))
        self.assertIsNot(y, torch.as_tensor(y, dtype=torch.float32))
        if torch.cuda.is_available():
            self.assertIsNot(y, torch.as_tensor(y, device='cuda'))
            y_cuda = y.to('cuda')
            self.assertIs(y_cuda, torch.as_tensor(y_cuda))
            self.assertIs(y_cuda, torch.as_tensor(y_cuda, device='cuda'))

        if TEST_NUMPY:
            # doesn't copy
            for dtype in [np.float64, np.int64, np.int8, np.uint8]:
                n = np.random.rand(5, 6).astype(dtype)
                n_astensor = torch.as_tensor(n)
                self.assertEqual(torch.tensor(n), n_astensor)
                n_astensor[0][0] = 25.7
                self.assertEqual(torch.tensor(n), n_astensor)

            # changing dtype causes copy
            n = np.random.rand(5, 6).astype(np.float32)
            n_astensor = torch.as_tensor(n, dtype=torch.float64)
            self.assertEqual(torch.tensor(n, dtype=torch.float64), n_astensor)
            n_astensor[0][1] = 250.8
            self.assertNotEqual(torch.tensor(n, dtype=torch.float64), n_astensor)

            # changing device causes copy
            if torch.cuda.is_available():
                n = np.random.randn(5, 6)
                n_astensor = torch.as_tensor(n, device='cuda')
                self.assertEqual(torch.tensor(n, device='cuda'), n_astensor)
                n_astensor[0][2] = 250.9
                self.assertNotEqual(torch.tensor(n, device='cuda'), n_astensor)

    def test_diag(self):
        x = torch.rand(100, 100)
        res1 = torch.diag(x)
        res2 = torch.Tensor()
        torch.diag(x, out=res2)
        self.assertEqual(res1, res2)

    @staticmethod
    def _test_diagonal(self, dtype, device):
        x = torch.randn((100, 100), dtype=dtype, device=device)
        result = torch.diagonal(x)
        expected = torch.diag(x)
        self.assertEqual(result, expected)

        x = torch.randn((100, 100), dtype=dtype, device=device)
        result = torch.diagonal(x, 17)
        expected = torch.diag(x, 17)
        self.assertEqual(result, expected)

    def test_diagonal(self):
        self._test_diagonal(self, dtype=torch.float32, device='cpu')

    @unittest.skipIf(not TEST_NUMPY, 'Numpy not found')
    def test_diagonal_multidim(self):
        x = torch.randn(10, 11, 12, 13)
        xn = x.numpy()
        for args in [(2, 2, 3),
                     (2,),
                     (-2, 1, 2),
                     (0, -2, -1)]:
            result = torch.diagonal(x, *args)
            expected = xn.diagonal(*args)
            self.assertEqual(expected.shape, result.shape)
            self.assertTrue(np.allclose(expected, result.numpy()))
        # test non-continguous
        xp = x.permute(1, 2, 3, 0)
        result = torch.diagonal(xp, 0, -2, -1)
        expected = xp.numpy().diagonal(0, -2, -1)
        self.assertEqual(expected.shape, result.shape)
        self.assertTrue(np.allclose(expected, result.numpy()))

    @staticmethod
    def _test_diag_embed(self, dtype, device):
        x = torch.arange(3 * 4, dtype=dtype, device=device).view(3, 4)
        result = torch.diag_embed(x)
        expected = torch.stack([torch.diag(r) for r in x], 0)
        self.assertEqual(result, expected)

        result = torch.diag_embed(x, offset=1, dim1=0, dim2=2)
        expected = torch.stack([torch.diag(r, 1) for r in x], 1)
        self.assertEqual(result, expected)

    def test_diag_embed(self):
        self._test_diag_embed(self, dtype=torch.float32, device='cpu')

    @staticmethod
    def _test_diagflat(self, dtype, device):
        # Basic sanity test
        x = torch.randn((100,), dtype=dtype, device=device)
        result = torch.diagflat(x)
        expected = torch.diag(x)
        self.assertEqual(result, expected)

        # Test offset
        x = torch.randn((100,), dtype=dtype, device=device)
        result = torch.diagflat(x, 17)
        expected = torch.diag(x, 17)
        self.assertEqual(result, expected)

        # Test where input has more than one dimension
        x = torch.randn((2, 3, 4), dtype=dtype, device=device)
        result = torch.diagflat(x)
        expected = torch.diag(x.contiguous().view(-1))
        self.assertEqual(result, expected)

        # Noncontig input
        x = torch.randn((2, 3, 4), dtype=dtype, device=device).transpose(2, 0)
        self.assertFalse(x.is_contiguous())
        result = torch.diagflat(x)
        expected = torch.diag(x.contiguous().view(-1))
        self.assertEqual(result, expected)

    def test_diagflat(self):
        self._test_diagflat(self, dtype=torch.float32, device='cpu')

    def test_eye(self):
        res1 = torch.eye(100, 100)
        res2 = torch.Tensor()
        torch.eye(100, 100, out=res2)
        self.assertEqual(res1, res2)

    def test_renorm(self):
        m1 = torch.randn(10, 5)
        res1 = torch.Tensor()

        def renorm(matrix, value, dim, max_norm):
            m1 = matrix.transpose(dim, 0).contiguous()
            # collapse non-dim dimensions.
            m2 = m1.clone().resize_(m1.size(0), int(math.floor(m1.nelement() / m1.size(0))))
            norms = m2.norm(value, 1, True)
            # clip
            new_norms = norms.clone()
            new_norms[torch.gt(norms, max_norm)] = max_norm
            new_norms.div_(norms.add_(1e-7))
            # renormalize
            m1.mul_(new_norms.expand_as(m1))
            return m1.transpose(dim, 0)

        # note that the axis fed to torch.renorm is different (2~=1)
        maxnorm = m1.norm(2, 1).mean()
        m2 = renorm(m1, 2, 1, maxnorm)
        m1.renorm_(2, 1, maxnorm)
        self.assertEqual(m1, m2, 1e-5)
        self.assertEqual(m1.norm(2, 0), m2.norm(2, 0), 1e-5)

        m1 = torch.randn(3, 4, 5)
        m2 = m1.transpose(1, 2).contiguous().clone().resize_(15, 4)
        maxnorm = m2.norm(2, 0).mean()
        m2 = renorm(m2, 2, 1, maxnorm)
        m1.renorm_(2, 1, maxnorm)
        m3 = m1.transpose(1, 2).contiguous().clone().resize_(15, 4)
        self.assertEqual(m3, m2)
        self.assertEqual(m3.norm(2, 0), m2.norm(2, 0))

    @staticmethod
    def _test_renorm_ps(self, device):
        # full reduction
        x = torch.randn(5, 5)
        xn = x.numpy()
        for p in [1, 2, 3, 4, inf]:
            res = x.renorm(p, 1, 1)
            expected = x / x.norm(p, 0, keepdim=True).clamp(min=1)
            self.assertEqual(res.numpy(), expected.numpy(), "renorm failed for {}-norm".format(p))

    def test_renorm_ps(self):
        self._test_renorm_ps(self, device='cpu')

    @unittest.skipIf(not torch.cuda.is_available(), 'no CUDA')
    def test_renorm_ps_cuda(self):
        self._test_renorm_ps(self, device='cuda')

    @staticmethod
    def _test_multinomial(self, type):
        def make_prob_dist(shape, is_contiguous):
            if is_contiguous:
                return type(*shape).uniform_()
            elif len(shape) == 1:
                return type(*(shape + [5])).uniform_()[:, 2]
            else:
                # num dim = 2
                new_shape = [2, shape[1], 7, 1, shape[0], 1, 10]
                prob_dist = type(*new_shape).uniform_()
                prob_dist = prob_dist.transpose(1, 4)
                prob_dist = prob_dist[1, :, 5, 0, :, 0, 4]
                assert not prob_dist.is_contiguous()  # sanity check
                return prob_dist

        for is_contiguous in (True, False):
            # with replacement
            n_row = 3
            for n_col in range(4, 5 + 1):
                prob_dist = make_prob_dist([n_row, n_col], is_contiguous)
                # indices that shouldn't be sampled (<0 means none)
                zero_prob_indices = torch.LongTensor(n_row).random_(-2, n_col).tolist()
                for i, j in enumerate(zero_prob_indices):
                    if j >= 0:
                        prob_dist[i, j] = 0
                n_sample = n_col * 3
                sample_indices = torch.multinomial(prob_dist, n_sample, True)
                self.assertEqual(prob_dist.dim(), 2)
                self.assertEqual(sample_indices.size(1), n_sample)
                for i in range(n_row):
                    zero_prob_idx = zero_prob_indices[i]
                    if zero_prob_idx < 0:
                        continue
                    for j in range(n_sample):
                        self.assertNotEqual(sample_indices[i, j], zero_prob_idx,
                                            "sampled an index with zero probability")

            # without replacement
            n_row = 3
            for n_col in range(2, 10 + 1, 2):
                prob_dist = make_prob_dist([n_row, n_col], is_contiguous)
                # indices that shouldn't be sampled (<0 means none)
                zero_prob_indices = torch.LongTensor(n_row).random_(-1, n_col).tolist()
                for i, j in enumerate(zero_prob_indices):
                    if j >= 0:
                        prob_dist[i, j] = 0
                n_sample = max(1, n_col - 2)
                sample_indices = torch.multinomial(prob_dist, n_sample, False)
                self.assertEqual(prob_dist.dim(), 2)
                self.assertEqual(sample_indices.size(1), n_sample)
                for i in range(n_row):
                    row_samples = {}
                    zero_prob_idx = zero_prob_indices[i]
                    for j in range(n_sample):
                        sample_idx = sample_indices[i, j]
                        if zero_prob_idx >= 0:
                            self.assertNotEqual(sample_idx, zero_prob_idx,
                                                "sampled an index with zero probability")
                        self.assertNotIn(sample_idx, row_samples, "sampled an index twice")
                        row_samples[sample_idx] = True

            # vector
            n_col = 4
            prob_dist = make_prob_dist([n_col], is_contiguous).fill_(1)
            zero_prob_idx = 1  # index that shouldn't be sampled
            prob_dist[zero_prob_idx] = 0
            n_sample = 20
            sample_indices = torch.multinomial(prob_dist, n_sample, True)
            for sample_index in sample_indices:
                self.assertNotEqual(sample_index, zero_prob_idx, "sampled an index with zero probability")
            s_dim = sample_indices.dim()
            self.assertEqual(sample_indices.dim(), 1, "wrong number of dimensions")
            self.assertEqual(prob_dist.dim(), 1, "wrong number of prob_dist dimensions")
            self.assertEqual(sample_indices.size(0), n_sample, "wrong number of samples")

    def test_multinomial(self):
        self._test_multinomial(self, torch.FloatTensor)

    @staticmethod
    def _test_multinomial_alias(self, cast):
        # Get probs vector to use in setup
        def get_probs(length, is_contiguous):
            probs = torch.softmax(torch.randn(length), 0)
            if not is_contiguous:
                probs = torch.softmax(torch.randn(length, 2), 0)[:, 1]
            assert not (is_contiguous ^ probs.is_contiguous()), "contiguity requirement not met"
            return cast(probs)

        for is_contiguous in [True, False]:
            probs = get_probs(4, is_contiguous)
            alias_table, prob_table = torch._multinomial_alias_setup(probs)
            for n_samples in [-1, 1, 10]:
                if n_samples > 0:
                    samples = torch._multinomial_alias_draw(prob_table, alias_table, n_samples)
                    self.assertEqual(prob_table.size(), torch.Size([4]), "size mismatch: probability table")
                    self.assertEqual(alias_table.size(), torch.Size([4]), "size mismatch: alias table")
                    self.assertEqual(samples.size(), torch.Size([n_samples]), "wrong number of samples")
                else:
                    with self.assertRaisesRegex(RuntimeError, "cannot sample <= 0 samples"):
                        torch._multinomial_alias_draw(prob_table, alias_table, n_samples)

            with self.assertRaisesRegex(RuntimeError, "expected 1-D"):
                probs = probs.view(2, 2)
                torch._multinomial_alias_setup(probs)

            with self.assertRaisesRegex(RuntimeError, "expected 1-D"):
                a_t, p_t = torch._multinomial_alias_setup(probs)
                torch._multinomial_alias_draw(p_t.view(2, 2), a_t.view(2, 2))

    def test_multinomial_alias(self):
        self._test_multinomial_alias(self, lambda t: t)

    def _spawn_method(self, method, arg):
        try:
            mp.set_start_method('spawn')
        except RuntimeError:
            pass
        with mp.Pool(1) as pool:
            self.assertTrue(pool.map(method, [arg]))

    @staticmethod
    def _test_multinomial_invalid_probs(probs):
        try:
            # n_sample = 1 is a special case, test n_sample=2 which is more general
            torch.multinomial(probs.to('cpu'), 2)
            return False  # Should not be reached
        except RuntimeError as e:
            return 'invalid multinomial distribution' in str(e)

    @unittest.skipIf(NO_MULTIPROCESSING_SPAWN, "Disabled for environments that \
                     don't support multiprocessing with spawn start method")
    @unittest.skipIf(IS_WINDOWS, 'FIXME: CUDA OOM error on Windows')
    @unittest.skipIf(not PY3,
                     "spawn start method is not supported in Python 2, \
                     but we need it for for testing failure case for CPU RNG on Windows")
    def test_multinomial_invalid_probs(self):
        test_method = _TestTorchMixin._test_multinomial_invalid_probs
        self._spawn_method(test_method, torch.Tensor([1, -1, 1]))
        self._spawn_method(test_method, torch.Tensor([1, inf, 1]))
        self._spawn_method(test_method, torch.Tensor([1, -inf, 1]))
        self._spawn_method(test_method, torch.Tensor([1, 1, nan]))
        self._spawn_method(test_method, torch.Tensor([0, 1, 0]))

    @suppress_warnings
    def test_range(self):
        res1 = torch.range(0, 1)
        res2 = torch.Tensor()
        torch.range(0, 1, out=res2)
        self.assertEqual(res1, res2, 0)

        # Check range for non-contiguous tensors.
        x = torch.zeros(2, 3)
        torch.range(0, 3, out=x.narrow(1, 1, 2))
        res2 = torch.Tensor(((0, 0, 1), (0, 2, 3)))
        self.assertEqual(x, res2, 1e-16)

        # Check negative
        res1 = torch.Tensor((1, 0))
        res2 = torch.Tensor()
        torch.range(1, 0, -1, out=res2)
        self.assertEqual(res1, res2, 0)

        # Equal bounds
        res1 = torch.ones(1)
        res2 = torch.Tensor()
        torch.range(1, 1, -1, out=res2)
        self.assertEqual(res1, res2, 0)
        torch.range(1, 1, 1, out=res2)
        self.assertEqual(res1, res2, 0)

        # FloatTensor
        res1 = torch.range(0.6, 0.9, 0.1, out=torch.FloatTensor())
        self.assertEqual(res1.size(0), 4)
        res1 = torch.range(1, 10, 0.3, out=torch.FloatTensor())
        self.assertEqual(res1.size(0), 31)

        # DoubleTensor
        res1 = torch.range(0.6, 0.9, 0.1, out=torch.DoubleTensor())
        self.assertEqual(res1.size(0), 4)
        res1 = torch.range(1, 10, 0.3, out=torch.DoubleTensor())
        self.assertEqual(res1.size(0), 31)

    def test_range_warning(self):
        with warnings.catch_warnings(record=True) as w:
            torch.range(0, 10)
            self.assertEqual(len(w), 1)

    def test_arange(self):
        res1 = torch.arange(0, 1)
        res2 = torch.Tensor()
        torch.arange(0, 1, out=res2)
        self.assertEqual(res1, res2, 0)

        # Check arange with only one argument
        res1 = torch.arange(10)
        res2 = torch.arange(0, 10)
        self.assertEqual(res1, res2, 0)

        # Check arange for non-contiguous tensors.
        x = torch.zeros(2, 3)
        torch.arange(0, 4, out=x.narrow(1, 1, 2))
        res2 = torch.Tensor(((0, 0, 1), (0, 2, 3)))
        self.assertEqual(x, res2, 1e-16)

        # Check negative
        res1 = torch.Tensor((1, 0))
        res2 = torch.Tensor()
        torch.arange(1, -1, -1, out=res2)
        self.assertEqual(res1, res2, 0)

        # Equal bounds
        res1 = torch.ones(1)
        res2 = torch.Tensor()
        torch.arange(1, 0, -1, out=res2)
        self.assertEqual(res1, res2, 0)
        torch.arange(1, 2, 1, out=res2)
        self.assertEqual(res1, res2, 0)

        # FloatTensor
        res1 = torch.arange(0.6, 0.89, 0.1, out=torch.FloatTensor())
        self.assertEqual(res1, [0.6, 0.7, 0.8])
        res1 = torch.arange(1, 10, 0.3, out=torch.FloatTensor())
        self.assertEqual(res1.size(0), 30)
        self.assertEqual(res1[0], 1)
        self.assertEqual(res1[29], 9.7)

        # DoubleTensor
        res1 = torch.arange(0.6, 0.89, 0.1, out=torch.DoubleTensor())
        self.assertEqual(res1, [0.6, 0.7, 0.8])
        res1 = torch.arange(1, 10, 0.3, out=torch.DoubleTensor())
        self.assertEqual(res1.size(0), 30)
        self.assertEqual(res1[0], 1)
        self.assertEqual(res1[29], 9.7)

        # Check that it's exclusive
        r = torch.arange(0, 5)
        self.assertEqual(r.min(), 0)
        self.assertEqual(r.max(), 4)
        self.assertEqual(r.numel(), 5)

        r = torch.arange(0, 5, 2)
        self.assertEqual(r.min(), 0)
        self.assertEqual(r.max(), 4)
        self.assertEqual(r.numel(), 3)

        r1 = torch.arange(0, 5 + 1e-6)
        r2 = torch.arange(0, 5)
        r3 = torch.arange(0, 5 - 1e-6)
        self.assertEqual(r1[:-1], r2, 0)
        self.assertEqual(r2, r3, 0)

        r1 = torch.arange(10, -1 + 1e-6, -1)
        r2 = torch.arange(10, -1, -1)
        r3 = torch.arange(10, -1 - 1e-6, -1)
        self.assertEqual(r1, r2, 0)
        self.assertEqual(r2, r3[:-1], 0)

        msg = "unsupported range"
        self.assertRaisesRegex(RuntimeError, msg, lambda: torch.arange(0, float('inf')))
        self.assertRaisesRegex(RuntimeError, msg, lambda: torch.arange(float('inf')))

        for device in torch.testing.get_all_device_types():
            self.assertRaisesRegex(RuntimeError, msg, lambda: torch.arange(-5, float('nan'), device=device))
            # check with step size
            self.assertRaisesRegex(RuntimeError, msg, lambda: torch.arange(0, float('-inf'), -1, device=device))
            self.assertRaisesRegex(RuntimeError, msg, lambda: torch.arange(0, float('inf'), device=device))
            self.assertRaisesRegex(RuntimeError, msg, lambda: torch.arange(float('-inf'), 10, device=device))
            self.assertRaisesRegex(RuntimeError, msg, lambda: torch.arange(float('nan'), 10, device=device))
            self.assertRaisesRegex(RuntimeError, msg, lambda: torch.arange(float('inf'), device=device))
            self.assertRaisesRegex(RuntimeError, msg, lambda: torch.arange(float('nan'), device=device))

            self.assertRaisesRegex(
                RuntimeError, "overflow",
                lambda: torch.arange(1.175494351e-38, 3.402823466e+38, device=device))

            # check that it holds a consistent output shape on precision-cornered step sizes
            d = torch.arange(-4.0, 4.0, 0.01, dtype=torch.float32, device=device)
            self.assertEqual(d.shape[0], 800)

    def test_arange_inference(self):
        saved_dtype = torch.get_default_dtype()
        torch.set_default_dtype(torch.float32)
        # end only
        self.assertIs(torch.float32, torch.arange(1.).dtype)
        self.assertIs(torch.float32, torch.arange(torch.tensor(1.)).dtype)
        self.assertIs(torch.float32, torch.arange(torch.tensor(1., dtype=torch.float64)).dtype)

        self.assertIs(torch.int64, torch.arange(1).dtype)
        self.assertIs(torch.int64, torch.arange(torch.tensor(1)).dtype)
        self.assertIs(torch.int64, torch.arange(torch.tensor(1, dtype=torch.int16)).dtype)

        # start, end, [step]
        self.assertIs(torch.float32, torch.arange(1., 3).dtype)
        self.assertIs(torch.float32, torch.arange(torch.tensor(1., dtype=torch.float64), 3).dtype)
        self.assertIs(torch.float32, torch.arange(1, 3.).dtype)
        self.assertIs(torch.float32, torch.arange(torch.tensor(1, dtype=torch.int16), torch.tensor(3.)).dtype)
        self.assertIs(torch.float32, torch.arange(1, 3, 1.).dtype)
        self.assertIs(torch.float32,
                      torch.arange(torch.tensor(1),
                                   torch.tensor(3, dtype=torch.int16),
                                   torch.tensor(1., dtype=torch.float64)).dtype)

        self.assertIs(torch.int64, torch.arange(1, 3).dtype)
        self.assertIs(torch.int64, torch.arange(torch.tensor(1), 3).dtype)
        self.assertIs(torch.int64, torch.arange(torch.tensor(1), torch.tensor(3, dtype=torch.int16)).dtype)
        self.assertIs(torch.int64, torch.arange(1, 3, 1).dtype)
        self.assertIs(torch.int64,
                      torch.arange(torch.tensor(1),
                                   torch.tensor(3),
                                   torch.tensor(1, dtype=torch.int16)).dtype)
        torch.set_default_dtype(saved_dtype)

    def test_randint_inference(self):
        size = (2, 1)
        for args in [(3,), (1, 3)]:  # (low,) and (low, high)
            self.assertIs(torch.int64, torch.randint(*args, size=size).dtype)
            self.assertIs(torch.int64, torch.randint(*args, size=size, layout=torch.strided).dtype)
            self.assertIs(torch.int64, torch.randint(*args, size=size, generator=torch.default_generator).dtype)
            self.assertIs(torch.float32, torch.randint(*args, size=size, dtype=torch.float32).dtype)
            out = torch.empty(size, dtype=torch.float32)
            self.assertIs(torch.float32, torch.randint(*args, size=size, out=out).dtype)
            self.assertIs(torch.float32, torch.randint(*args, size=size, out=out, dtype=torch.float32).dtype)
            out = torch.empty(size, dtype=torch.int64)
            self.assertIs(torch.int64, torch.randint(*args, size=size, out=out).dtype)
            self.assertIs(torch.int64, torch.randint(*args, size=size, out=out, dtype=torch.int64).dtype)

    @staticmethod
    def _select_broadcastable_dims(dims_full=None):
        # select full dimensionality
        if dims_full is None:
            dims_full = []
            ndims = random.randint(1, 4)
            dims_full = [random.randint(1, 8) for _ in range(ndims)]
        else:
            ndims = len(dims_full)

        # select actual dimensions for ops:
        # larger: full ndims, individual sizes may be reduced
        # smaller: possibly reduced ndims, sizes may be reduced
        smaller_ndims = random.randint(1, ndims)
        dims_small = []
        dims_large = []
        for i in range(ndims - 1, -1, -1):
            j = random.randint(1, 3)
            if j == 1:  # no reduced singleton dimension
                ds = dims_full[i]
                dl = dims_full[i]
            elif j == 2:  # larger may have reduced singleton dimension
                ds = dims_full[i]
                dl = 1 if len(dims_small) < smaller_ndims else dims_full[i]
            elif j == 3:  # smaller may have reduced singleton dimension
                ds = 1
                dl = dims_full[i]
            dims_large = [dl] + dims_large
            if len(dims_small) < smaller_ndims:
                dims_small = [ds] + dims_small
        return (dims_small, dims_large, dims_full)

    @staticmethod
    def _test_broadcast(self, cast):

        # all functions
        fns = {
            "dist", "atan2", "pow", "lerp", "add",
            "sub", "mul", "div", "fmod", "remainder",
            "eq", "ge", "gt", "le", "lt", "max", "min", "ne",
            "addcdiv", "addcmul", "masked_scatter", "masked_select", "masked_fill",
            "map", "map2", "copy"
        }
        # functions with three tensor arguments
        fns_3_args = {"addcdiv", "addcmul", "map2"}

        for fn in fns:
            (dims_small, dims_large, dims_full) = self._select_broadcastable_dims()
            full1d = cast(torch.randn(*dims_full).flatten().float())
            small = cast(torch.randn(*dims_small).float())
            large = cast(torch.randn(*dims_large).float())
            small_expanded = small.expand(*dims_full)
            large_expanded = large.expand(*dims_full)
            small2 = None
            small2_expanded = None
            if fn in fns_3_args:
                # create another smaller tensor
                (dims_small2, _, _) = self._select_broadcastable_dims(dims_full)
                small2 = cast(torch.randn(*dims_small2).float())
                small2_expanded = small2.expand(*dims_full)

            if small.is_cuda and fn in ['map', 'map2']:
                # map and map2 are not implementd on CUDA tensors
                continue

            if hasattr(large_expanded, fn):
                # run through tensor versions of functions
                # and verify fully expanded inputs give same results
                expanded = {large: large_expanded, small: small_expanded, small2: small2_expanded}

                def tensorfn(myfn, t1, t2):
                    if fn == "lerp":
                        return myfn(t1, 0.5)
                    elif fn == "masked_select":
                        return myfn(t1 < 0)
                    elif fn == "masked_scatter":
                        return myfn(t1 < 0.5, full1d)
                    elif fn == "masked_fill":
                        return myfn(t1 < 0.5, 1.0)
                    elif fn in fns_3_args:
                        return myfn(1, t1, t2)
                    else:
                        return myfn(t1)

                # test various orders
                for first, second, third in [(large, small, small2), (small, large, small2),
                                             (small2, small, large), (small2, large, small)]:
                    if first is None:
                        break  # ignore last iter when small2 is None
                    method_expanded = getattr(expanded[first], fn)
                    method = getattr(first, fn)
                    r1 = tensorfn(method_expanded, expanded[second], expanded[third])
                    r2 = tensorfn(method, second, third)
                    self.assertEqual(r1, r2)

            # now for torch. versions of functions
            if hasattr(torch, fn):
                fntorch = getattr(torch, fn)
                expanded = {large: large_expanded, small: small_expanded, small2: small2_expanded}

                def torchfn(t1, t2, t3):
                    if fn == "lerp":
                        return fntorch(t1, t2, 0.5)
                    elif fn == "masked_select":
                        return fntorch(t1, t2 < 0)
                    elif fn == "masked_scatter":
                        return fntorch(t1, t2 < 0.5, full1d)
                    elif fn == "masked_fill":
                        return fntorch(t1, t2 < 0.5, 1.0)
                    elif fn in fns_3_args:
                        return fntorch(t1, 1.0, t2, t3)
                    else:
                        return fntorch(t1, t2)

                # test various orders
                for first, second, third in [(large, small, small2), (small, large, small2),
                                             (small2, small, large), (small2, large, small)]:
                    if first is None:
                        break  # ignore last iter when small2 is None
                    r1 = torchfn(expanded[first], expanded[second], expanded[third])
                    r2 = torchfn(first, second, third)
                    self.assertEqual(r1, r2)

            # now for in place functions
            # in-place tensor is not broadcastable; test only guaranteed
            # to work by broadcasting other argument(s)
            if not hasattr(large_expanded, fn + "_"):
                continue

            # need to clone largeExpanded so we can reuse, since functions are in-place
            large_expanded_clone = large_expanded.clone()

            def tensorfn_inplace(t0, t1, t2=None):
                t0_fn = getattr(t0, fn + "_")
                if fn == "lerp":
                    return t0_fn(t1, 0.5)
                elif fn == "masked_scatter":
                    return t0_fn(t1 < 0.5, full1d)
                elif fn == "masked_fill":
                    return t0_fn(t1 < 0.5, 1.0)
                elif fn == "map":
                    return t0_fn(t1, lambda x, y: x + y)
                elif fn == "map2":
                    return t0_fn(t1, t2, lambda x, y, z: x + y + z)
                elif fn in fns_3_args:
                    return t0_fn(1.0, t1, t2)
                else:
                    return t0_fn(t1)
            r1 = tensorfn_inplace(large_expanded, small_expanded, small2_expanded)
            r2 = tensorfn_inplace(large_expanded_clone, small, small2)
            # in-place pointwise operations don't actually work if the in-place
            # tensor is 0-strided (numpy has the same issue)
            if (0 not in large_expanded.stride() and 0 not in large_expanded_clone.stride()):
                self.assertEqual(r1, r2)

            def broadcastable(t0, t1, t2=None):
                try:
                    t1.expand_as(t0)
                    if t2 is not None:
                        t2.expand_as(t0)
                except RuntimeError:
                    return False
                return True

            def _test_in_place_broadcastable(t0, t1, t2=None):
                if not broadcastable(t0, t1, t2):
                    same_size = t0.numel() == t1.numel() and (t0.numel() == t2.numel() if t2 is not None else True)
                    if not same_size:
                        self.assertRaises(RuntimeError, lambda: tensorfn_inplace(t0, t1, t2))
                else:
                    tensorfn_inplace(t0, t1, t2)

            if fn not in fns_3_args:
                _test_in_place_broadcastable(small, large_expanded)
                _test_in_place_broadcastable(small, large)
            else:
                _test_in_place_broadcastable(small2, small_expanded, large_expanded)
                _test_in_place_broadcastable(small2, small, large)

    def test_broadcast(self):
        self._test_broadcast(self, lambda t: t)

    def test_broadcast_empty(self):
        # empty + empty
        self.assertRaises(RuntimeError, lambda: torch.randn(5, 0) + torch.randn(0, 5))
        self.assertEqual(torch.randn(5, 0), torch.randn(0) + torch.randn(5, 0))
        self.assertEqual(torch.randn(5, 0, 0), torch.randn(0) + torch.randn(5, 0, 1))

        # scalar + empty
        self.assertEqual(torch.randn(5, 0, 6), torch.randn(()) + torch.randn(5, 0, 6))

        # non-empty, empty
        self.assertEqual(torch.randn(0), torch.randn(0) + torch.randn(1))
        self.assertEqual(torch.randn(0, 7, 0, 6, 5, 0, 7),
                         torch.randn(0, 7, 0, 6, 5, 0, 1) + torch.randn(1, 1, 5, 1, 7))
        self.assertRaises(RuntimeError, lambda: torch.randn(7, 0) + torch.randn(2, 1))

    def test_broadcast_tensors(self):
        x0 = torch.randn(2, 1, 3)
        x1 = torch.randn(3)
        x2 = torch.randn(3, 1)
        expected_size = (2, 3, 3)

        y0, y1, y2 = torch.broadcast_tensors(x0, x1, x2)
        self.assertTrue(y0.size() == expected_size)
        self.assertTrue(y1.size() == expected_size)
        self.assertTrue(y2.size() == expected_size)

    @staticmethod
    def _test_contiguous(self, cast):
        x = cast(torch.randn(1, 16, 5, 5))
        self.assertTrue(x.is_contiguous())
        stride = list(x.stride())
        stride[0] = 20
        # change the stride in dimension 0. the tensor is still contiguous because size[0] is 1
        x.set_(x.storage(), 0, x.size(), stride)
        self.assertTrue(x.is_contiguous())

    def test_contiguous(self):
        return self._test_contiguous(self, lambda t: t)

    def test_empty_tensor_props(self):
        sizes = [(0,), (0, 3), (5, 0), (5, 0, 3, 0, 2), (0, 3, 0, 2), (0, 5, 0, 2, 0)]
        for size in sizes:
            for device in torch.testing.get_all_device_types():
                x = torch.empty(tuple(size), device=device)
                self.assertEqual(size, x.shape)
                self.assertTrue(x.is_contiguous())
                size_ones_instead_of_zeros = (x if x != 0 else 1 for x in size)
                y = torch.empty(tuple(size_ones_instead_of_zeros), device=device)
                self.assertEqual(x.stride(), y.stride())

    def test_scalars_as_floats(self):
        "zero-dim variables that don't require grad should bind to scalar arguments"
        x = torch.tensor(2.)
        y = torch.tensor(3.)
        # 3 + (3 * 3) * 2
        self.assertEqual(y.addcmul(y, y, value=x), 21)

        x = torch.tensor(2., requires_grad=True)
        self.assertRaises(Exception, lambda: y.addcmul(y, y, value=x))

    @staticmethod
    def _test_broadcast_fused_matmul(self, cast):
        fns = ["baddbmm", "addbmm", "addmm", "addmv", "addr"]

        for fn in fns:
            batch_dim = random.randint(1, 8)
            n_dim = random.randint(1, 8)
            m_dim = random.randint(1, 8)
            p_dim = random.randint(1, 8)

            def dims_full_for_fn():
                if fn == "baddbmm":
                    return ([batch_dim, n_dim, p_dim], [batch_dim, n_dim, m_dim], [batch_dim, m_dim, p_dim])
                elif fn == "addbmm":
                    return ([n_dim, p_dim], [batch_dim, n_dim, m_dim], [batch_dim, m_dim, p_dim])
                elif fn == "addmm":
                    return ([n_dim, p_dim], [n_dim, m_dim], [m_dim, p_dim])
                elif fn == "addmv":
                    return ([n_dim], [n_dim, m_dim], [m_dim])
                elif fn == "addr":
                    return ([n_dim, m_dim], [n_dim], [m_dim])
                else:
                    raise AssertionError("unknown function")

            (t0_dims_full, t1_dims, t2_dims) = dims_full_for_fn()
            (t0_dims_small, _, _) = self._select_broadcastable_dims(t0_dims_full)

            t0_small = cast(torch.randn(*t0_dims_small).float())
            t1 = cast(torch.randn(*t1_dims).float())
            t2 = cast(torch.randn(*t2_dims).float())

            t0_full = cast(t0_small.expand(*t0_dims_full))

            fntorch = getattr(torch, fn)
            r0 = fntorch(t0_small, t1, t2)
            r1 = fntorch(t0_full, t1, t2)
            self.assertEqual(r0, r1)

    def test_broadcast_fused_matmul(self):
        self._test_broadcast_fused_matmul(self, lambda t: t)

    @staticmethod
    def _test_broadcast_batched_matmul(self, cast):
        n_dim = random.randint(1, 8)
        m_dim = random.randint(1, 8)
        p_dim = random.randint(1, 8)
        full_batch_dims = [random.randint(1, 3) for i in range(random.randint(1, 3))]
        (batch_dims_small, _, _) = self._select_broadcastable_dims(full_batch_dims)

        def verify_batched_matmul(full_lhs, one_dimensional):
            if not one_dimensional:
                lhs_dims = [n_dim, m_dim]
                rhs_dims = [m_dim, p_dim]
                result_dims = [n_dim, p_dim]
            else:
                lhs_dims = [n_dim, m_dim] if full_lhs else [m_dim]
                rhs_dims = [m_dim, p_dim] if not full_lhs else [m_dim]
                result_dims = [n_dim] if full_lhs else [p_dim]

            lhs_mat_dims = lhs_dims if len(lhs_dims) != 1 else [1, m_dim]
            rhs_mat_dims = rhs_dims if len(rhs_dims) != 1 else [m_dim, 1]
            full_mat_dims = lhs_mat_dims if full_lhs else rhs_mat_dims
            dim0_dims = rhs_dims if full_lhs else lhs_dims
            small_dims = batch_dims_small + (rhs_mat_dims if full_lhs else lhs_mat_dims)

            small = cast(torch.randn(*(small_dims)).float())
            dim0 = cast(torch.randn(*(dim0_dims)).float())
            full = cast(torch.randn(*(full_batch_dims + full_mat_dims)).float())
            if not one_dimensional:
                (lhsTensors, rhsTensors) = ((full,), (small, dim0)) if full_lhs else ((small, dim0), (full,))
            else:
                (lhsTensors, rhsTensors) = ((full,), (dim0,)) if full_lhs else ((dim0,), (full,))

            def maybe_squeeze_result(l, r, result):
                if len(lhs_dims) == 1 and l.dim() != 1:
                    return result.squeeze(-2)
                elif len(rhs_dims) == 1 and r.dim() != 1:
                    return result.squeeze(-1)
                else:
                    return result

            for lhs in lhsTensors:
                lhs_expanded = lhs.expand(*(torch.Size(full_batch_dims) + torch.Size(lhs_mat_dims)))
                lhs_expanded_matmul_fn = lhs_expanded.matmul
                for rhs in rhsTensors:
                    rhs_expanded = ((rhs if len(rhs_dims) != 1 else rhs.unsqueeze(-1)).
                                    expand(*(torch.Size(full_batch_dims) + torch.Size(rhs_mat_dims))))
                    truth = maybe_squeeze_result(lhs_expanded, rhs_expanded, lhs_expanded_matmul_fn(rhs_expanded))
                    for l in (lhs, lhs_expanded):
                        for r in (rhs, rhs_expanded):
                            l_matmul_fn = l.matmul
                            result = maybe_squeeze_result(l, r, l_matmul_fn(r))
                            self.assertEqual(truth, result)
                            # test torch.matmul function as well
                            torch_result = maybe_squeeze_result(l, r, torch.matmul(l, r))
                            self.assertEqual(truth, torch_result)
                            # test torch.matmul with out
                            out = torch.zeros_like(torch_result)
                            torch.matmul(l, r, out=out)
                            self.assertEqual(truth, maybe_squeeze_result(l, r, out))

                # compare to bmm
                bmm_result = (torch.bmm(lhs_expanded.contiguous().view(-1, *lhs_mat_dims),
                                        rhs_expanded.contiguous().view(-1, *rhs_mat_dims)))
                self.assertEqual(truth.view(-1, *result_dims), bmm_result.view(-1, *result_dims))

        for indices in product((True, False), repeat=2):
            verify_batched_matmul(*indices)

    def test_broadcast_batched_matmul(self):
        self._test_broadcast_batched_matmul(self, lambda t: t)

    def test_copy_broadcast(self):
        torch.zeros(5, 6).copy_(torch.zeros(6))
        self.assertRaises(RuntimeError, lambda: torch.zeros(5, 6).copy_(torch.zeros(30)))

    def test_randperm(self):
        _RNGState = torch.get_rng_state()
        res1 = torch.randperm(100)
        res2 = torch.LongTensor()
        torch.set_rng_state(_RNGState)
        torch.randperm(100, out=res2)
        self.assertEqual(res1, res2, 0)

        # randperm of 0 elements is an empty tensor
        res1 = torch.randperm(0)
        res2 = torch.LongTensor(5)
        torch.randperm(0, out=res2)
        self.assertEqual(res1.numel(), 0)
        self.assertEqual(res2.numel(), 0)

    def test_random(self):
        # This test is flaky with p<=(2/(ub-lb))^200=6e-36
        t = torch.FloatTensor(200)
        lb = 1
        ub = 4

        t.fill_(-1)
        t.random_(lb, ub)
        self.assertEqual(t.min(), lb)
        self.assertEqual(t.max(), ub - 1)

        t.fill_(-1)
        t.random_(ub)
        self.assertEqual(t.min(), 0)
        self.assertEqual(t.max(), ub - 1)

    @staticmethod
    def _test_random_neg_values(self, use_cuda=False):
        signed_types = ['torch.DoubleTensor', 'torch.FloatTensor', 'torch.LongTensor',
                        'torch.IntTensor', 'torch.ShortTensor']
        for tname in signed_types:
            res = torch.rand(SIZE, SIZE).type(tname)
            if use_cuda:
                res = res.cuda()
            res.random_(-10, -1)
            self.assertLessEqual(res.max().item(), 9)
            self.assertGreaterEqual(res.min().item(), -10)

    def test_random_neg_values(self):
        self._test_random_neg_values(self)

    def assertIsOrdered(self, order, x, mxx, ixx, task):
        SIZE = 4
        if order == 'descending':
            def check_order(a, b):
                # `a != a` because we put NaNs
                # at the end of ascending sorted lists,
                # and the beginning of descending ones.
                return a != a or a >= b
        elif order == 'ascending':
            def check_order(a, b):
                # see above
                return b != b or a <= b
        else:
            error('unknown order "{}", must be "ascending" or "descending"'.format(order))

        are_ordered = True
        for j, k in product(range(SIZE), range(1, SIZE)):
            self.assertTrue(check_order(mxx[j][k - 1], mxx[j][k]),
                            'torch.sort ({}) values unordered for {}'.format(order, task))

        seen = set()
        indicesCorrect = True
        size = x.size(x.dim() - 1)
        for k in range(size):
            seen.clear()
            for j in range(size):
                self.assertEqual(x[k][ixx[k][j]], mxx[k][j],
                                 'torch.sort ({}) indices wrong for {}'.format(order, task))
                seen.add(ixx[k][j])
            self.assertEqual(len(seen), size)

    def test_sort(self):
        SIZE = 4
        x = torch.rand(SIZE, SIZE)
        res1val, res1ind = torch.sort(x)

        # Test use of result tensor
        res2val = torch.Tensor()
        res2ind = torch.LongTensor()
        torch.sort(x, out=(res2val, res2ind))
        self.assertEqual(res1val, res2val, 0)
        self.assertEqual(res1ind, res2ind, 0)
        self.assertEqual(torch.argsort(x), res1ind)
        self.assertEqual(x.argsort(), res1ind)

        # Test sorting of random numbers
        self.assertIsOrdered('ascending', x, res2val, res2ind, 'random')

        # Test simple sort
        self.assertEqual(
            torch.sort(torch.Tensor((50, 40, 30, 20, 10)))[0],
            torch.Tensor((10, 20, 30, 40, 50)),
            0
        )

        # Test that we still have proper sorting with duplicate keys
        x = torch.floor(torch.rand(SIZE, SIZE) * 10)
        torch.sort(x, out=(res2val, res2ind))
        self.assertIsOrdered('ascending', x, res2val, res2ind, 'random with duplicate keys')

        # DESCENDING SORT
        x = torch.rand(SIZE, SIZE)
        res1val, res1ind = torch.sort(x, x.dim() - 1, True)

        # Test use of result tensor
        res2val = torch.Tensor()
        res2ind = torch.LongTensor()
        torch.sort(x, x.dim() - 1, True, out=(res2val, res2ind))
        self.assertEqual(res1val, res2val, 0)
        self.assertEqual(res1ind, res2ind, 0)
        self.assertEqual(torch.argsort(x, x.dim() - 1, True), res1ind)
        self.assertEqual(x.argsort(x.dim() - 1, True), res1ind)

        # Test sorting of random numbers
        self.assertIsOrdered('descending', x, res2val, res2ind, 'random')

        # Test simple sort task
        self.assertEqual(
            torch.sort(torch.Tensor((10, 20, 30, 40, 50)), 0, True)[0],
            torch.Tensor((50, 40, 30, 20, 10)),
            0
        )

        # Test that we still have proper sorting with duplicate keys
        self.assertIsOrdered('descending', x, res2val, res2ind, 'random with duplicate keys')

        # Test sorting with NaNs
        x = torch.rand(SIZE, SIZE)
        x[1][2] = float('NaN')
        x[3][0] = float('NaN')
        torch.sort(x, out=(res2val, res2ind))
        self.assertIsOrdered('ascending', x, res2val, res2ind,
                             'random with NaNs')
        torch.sort(x, out=(res2val, res2ind), descending=True)
        self.assertIsOrdered('descending', x, res2val, res2ind,
                             'random with NaNs')

    @unittest.skipIf(not TEST_NUMPY, 'Numpy not found')
    def test_tensordot(self):
        for d in torch.testing.get_all_device_types():
            a = torch.arange(60., device=d).reshape(3, 4, 5)
            b = torch.arange(24., device=d).reshape(4, 3, 2)
            c = torch.tensordot(a, b, dims=([1, 0], [0, 1])).cpu()
            cn = torch.from_numpy(np.tensordot(a.cpu().numpy(), b.cpu().numpy(),
                                               axes=([1, 0], [0, 1])))
            self.assertEqual(c, cn)
            a = torch.randn(2, 3, 4, 5, device=d)
            b = torch.randn(4, 5, 6, 7, device=d)
            c = torch.tensordot(a, b, dims=2).cpu()
            cn = torch.from_numpy(np.tensordot(a.cpu().numpy(), b.cpu().numpy(),
                                               axes=2))
            self.assertEqual(c, cn)
            c = torch.tensordot(a, b).cpu()
            cn = torch.from_numpy(np.tensordot(a.cpu().numpy(), b.cpu().numpy()))
            self.assertEqual(c, cn)

    def test_topk(self):
        def topKViaSort(t, k, dim, dir):
            sorted, indices = t.sort(dim, dir)
            return sorted.narrow(dim, 0, k), indices.narrow(dim, 0, k)

        def compareTensors(t, res1, ind1, res2, ind2, dim):
            # Values should be exactly equivalent
            self.assertEqual(res1, res2, 0)

            # Indices might differ based on the implementation, since there is
            # no guarantee of the relative order of selection
            if not ind1.eq(ind2).all():
                # To verify that the indices represent equivalent elements,
                # gather from the input using the topk indices and compare against
                # the sort indices
                vals = t.gather(dim, ind2)
                self.assertEqual(res1, vals, 0)

        def compare(t, k, dim, dir):
            topKVal, topKInd = t.topk(k, dim, dir, True)
            sortKVal, sortKInd = topKViaSort(t, k, dim, dir)
            compareTensors(t, sortKVal, sortKInd, topKVal, topKInd, dim)

        t = torch.rand(random.randint(1, SIZE),
                       random.randint(1, SIZE),
                       random.randint(1, SIZE))

        for _kTries in range(3):
            for _dimTries in range(3):
                for transpose in (True, False):
                    for dir in (True, False):
                        testTensor = t
                        if transpose:
                            dim1 = random.randrange(t.ndimension())
                            dim2 = dim1
                            while dim1 == dim2:
                                dim2 = random.randrange(t.ndimension())

                            testTensor = t.transpose(dim1, dim2)

                        dim = random.randrange(testTensor.ndimension())
                        k = random.randint(1, testTensor.size(dim))
                        compare(testTensor, k, dim, dir)

    def test_topk_arguments(self):
        q = torch.randn(10, 2, 10)
        # Make sure True isn't mistakenly taken as the 2nd dimension (interpreted as 1)
        self.assertRaises(TypeError, lambda: q.topk(4, True))

    @unittest.skipIf(not torch.cuda.is_available(), 'no CUDA')
    def test_topk_noncontiguous_gpu(self):
        t = torch.randn(20, device="cuda")[::2]
        top1, idx1 = t.topk(5)
        top2, idx2 = t.contiguous().topk(5)
        self.assertEqual(top1, top2)
        self.assertEqual(idx1, idx2)

    @staticmethod
    def _test_kthvalue(self, device='cpu'):
        SIZE = 50
        x = torch.rand(SIZE, SIZE, SIZE, device=device)
        x0 = x.clone()

        k = random.randint(1, SIZE)
        res1val, res1ind = torch.kthvalue(x, k, keepdim=False)
        res2val, res2ind = torch.sort(x)

        self.assertEqual(res1val[:, :], res2val[:, :, k - 1], 0)
        self.assertEqual(res1ind[:, :], res2ind[:, :, k - 1], 0)
        # test use of result tensors
        k = random.randint(1, SIZE)
        res1val = torch.tensor([], device=device)
        res1ind = torch.tensor([], dtype=torch.long, device=device)
        torch.kthvalue(x, k, keepdim=False, out=(res1val, res1ind))
        res2val, res2ind = torch.sort(x)
        self.assertEqual(res1val[:, :], res2val[:, :, k - 1], 0)
        self.assertEqual(res1ind[:, :], res2ind[:, :, k - 1], 0)

        # test non-default dim
        k = random.randint(1, SIZE)
        res1val, res1ind = torch.kthvalue(x, k, 0, keepdim=False)
        res2val, res2ind = torch.sort(x, 0)
        self.assertEqual(res1val, res2val[k - 1], 0)
        self.assertEqual(res1ind, res2ind[k - 1], 0)

        # non-contiguous
        y = x.narrow(1, 0, 1)
        y0 = y.contiguous()
        k = random.randint(1, SIZE)
        res1val, res1ind = torch.kthvalue(y, k)
        res2val, res2ind = torch.kthvalue(y0, k)
        self.assertEqual(res1val, res2val, 0)
        self.assertEqual(res1ind, res2ind, 0)

        # check that the input wasn't modified
        self.assertEqual(x, x0, 0)

        # simple test case (with repetitions)
        y = torch.tensor((3., 5, 4, 1, 1, 5), device=device)
        self.assertEqual(torch.kthvalue(y, 3)[0], 3, 0)
        self.assertEqual(torch.kthvalue(y, 2)[0], 1, 0)

        # simple test case (with NaN)
        SIZE = 50
        x = torch.rand(SIZE, SIZE, SIZE, device=device)
        x[torch.arange(SIZE), :, torch.randint(50, (50,))] = nan
        ks = [random.randint(1, SIZE), 1, SIZE, SIZE - 1]
        res2val, res2ind = torch.sort(x)
        for k in ks:
            res1val, res1ind = torch.kthvalue(x, k, keepdim=False)
            self.assertEqual(res1val[:, :], res2val[:, :, k - 1], 0)
            self.assertEqual(res1ind[:, :], res2ind[:, :, k - 1], 0)

    def test_kthvalue(self):
        self._test_kthvalue(self)

    def test_median(self):
        for size in (155, 156):
            x = torch.rand(size, size)
            x0 = x.clone()

            nelem = x.nelement()
            res1val = torch.median(x)
            res2val, _ = torch.sort(x.view(nelem))
            ind = int(math.floor((nelem + 1) / 2) - 1)

            self.assertEqual(res2val[ind], res1val, 0)

            res1val, res1ind = torch.median(x, dim=1, keepdim=False)
            res2val, res2ind = torch.sort(x)
            ind = int(math.floor((size + 1) / 2) - 1)

            self.assertEqual(res2val.select(1, ind), res1val, 0)
            self.assertEqual(res2val.select(1, ind), res1val, 0)

            # Test use of result tensor
            res2val = torch.Tensor()
            res2ind = torch.LongTensor()
            torch.median(x, dim=-1, keepdim=False, out=(res2val, res2ind))
            self.assertEqual(res2val, res1val, 0)
            self.assertEqual(res2ind, res1ind, 0)

            # Test non-default dim
            res1val, res1ind = torch.median(x, 0, keepdim=False)
            res2val, res2ind = torch.sort(x, 0)
            self.assertEqual(res1val, res2val[ind], 0)
            self.assertEqual(res1ind, res2ind[ind], 0)

            # input unchanged
            self.assertEqual(x, x0, 0)

    def test_mode(self):
        x = torch.arange(1., SIZE * SIZE + 1).clone().resize_(SIZE, SIZE)
        x[:2] = 1
        x[:, :2] = 1
        x0 = x.clone()

        # Pre-calculated results.
        res1val = torch.Tensor(SIZE).fill_(1)
        # The indices are the position of the last appearance of the mode element.
        res1ind = torch.LongTensor(SIZE).fill_(1)
        res1ind[0] = SIZE - 1
        res1ind[1] = SIZE - 1

        res2val, res2ind = torch.mode(x, keepdim=False)
        self.assertEqual(res1val, res2val, 0)
        self.assertEqual(res1ind, res2ind, 0)

        # Test use of result tensor
        res2val = torch.Tensor()
        res2ind = torch.LongTensor()
        torch.mode(x, keepdim=False, out=(res2val, res2ind))
        self.assertEqual(res1val, res2val, 0)
        self.assertEqual(res1ind, res2ind, 0)

        # Test non-default dim
        res2val, res2ind = torch.mode(x, 0, False)
        self.assertEqual(res1val, res2val, 0)
        self.assertEqual(res1ind, res2ind, 0)

        # input unchanged
        self.assertEqual(x, x0, 0)

    def test_trilu_indices(self):
        for test_args in tri_tests_args:
            _compare_trilu_indices(self, *test_args)
        run_additional_tri_tests(self, 'cpu')

        # test default options
        x = torch.ones(
            3, 3, dtype=torch.long, device='cpu', layout=torch.strided)
        self.assertEqual(
            x.tril(0).nonzero().transpose(0, 1), torch.tril_indices(3, 3))
        self.assertEqual(
            x.triu(0).nonzero().transpose(0, 1), torch.triu_indices(3, 3))

    @staticmethod
    def _test_triu_tril(self, cast):
        def gen_mask(shape, diagonal, cast, upper):
            mask = torch.zeros(*shape[-2:]).byte()
            for i in range(shape[-2]):
                for j in range(shape[-1]):
                    cond = j - i < diagonal if upper else j - i > diagonal
                    if cond:
                        mask[i, j] = 1
            return cast(mask.expand(*shape))

        torch_functions = {True: torch.triu, False: torch.tril}
        if TEST_NUMPY:
            numpy_functions = {True: np.triu, False: np.tril}

        def run_test(shape, cast, diagonal):
            x_cpu = torch.randn(*shape)
            x = cast(x_cpu)

            for upper in [True, False]:
                # normal test with mask
                torch_tri_func = torch_functions[upper]
                res1 = torch_tri_func(x, diagonal=diagonal)
                res2 = cast(torch.Tensor())
                torch_tri_func(x, diagonal=diagonal, out=res2)
                exp_mask = gen_mask(shape, diagonal, cast, upper)
                expected = torch.where(exp_mask, torch.tensor(0).type_as(x), x)
                self.assertEqual(res1, res2, 0)
                self.assertEqual(expected, res1, 0)

                # non-contiguous and expanded tensors test
                if not (0 in shape or 1 in shape):
                    for s in range(-len(shape), -1):
                        # non-contiguous tensors
                        x_nc = x.clone().transpose(s, s + 1)
                        exp_mask = gen_mask(x_nc.size(), diagonal, cast, upper)
                        assert not x_nc.is_contiguous(), "x is intentionally non-contiguous"
                        exp_nc = torch.where(exp_mask, torch.tensor(0).type_as(x), x_nc)
                        self.assertEqual(torch_tri_func(x_nc, diagonal), exp_nc, 0)
                        x_nc_is_contiguous = x_nc.is_contiguous()
                        if upper:
                            self.assertEqual(x_nc.triu_(diagonal), exp_nc, 0)
                        else:
                            self.assertEqual(x_nc.tril_(diagonal), exp_nc, 0)

                        self.assertTrue(x_nc.is_contiguous() == x_nc_is_contiguous,
                                        "contiguity of x_nc should not be changed")

                    # expanded tensors
                    expanded_size = (x.size(0),) + x.size()
                    x_expanded = x.clone().expand(*expanded_size)
                    assert 0 in x_expanded.stride(), "x intentionally has 0 in its stride"
                    output = torch_tri_func(x_expanded, diagonal)
                    self.assertEqual(output, expected.expand(expanded_size), 0)
                    self.assertTrue(0 in x_expanded.stride(),
                                    "geometry of x_expanded should be the same")
                    if upper:
                        self.assertEqual(output, x_expanded.triu_(diagonal), 0)
                    else:
                        self.assertEqual(output, x_expanded.tril_(diagonal), 0)

                if not TEST_NUMPY:
                    continue

                # numpy test
                numpy_tri_func = numpy_functions[upper]
                self.assertEqual(numpy_tri_func(x_cpu.numpy(), diagonal), res1.cpu().numpy())

        diagonals = [-2, -1, 0, 1, 2]
        shapes = [(3, 3), (5, 3, 3), (7, 5, 3, 3),  # square matrices
                  (7, 3), (5, 7, 3), (7, 5, 7, 3),  # fat matrices
                  (3, 7), (5, 3, 7), (7, 5, 3, 7),  # thin matrices
                  (3, 0), (0, 3, 3), (3, 3, 0, 0),  # no numel matrices
                  (3, 1), (5, 3, 1), (7, 5, 3, 1),  # very fat matrices
                  (1, 3), (5, 1, 3), (7, 5, 1, 3)]  # very thin matrices
        for s, d in product(shapes, diagonals):
            run_test(s, cast, d)

    def test_triu_tril(self):
        self._test_triu_tril(self, lambda t: t)

    def test_cat(self):
        SIZE = 10
        for dtype in (torch.half, torch.double, torch.int):
            for dim in range(-3, 3):
                pos_dim = dim if dim >= 0 else 3 + dim
                x = torch.randint(low=-100, high=100, size=(13, SIZE, SIZE)).to(dtype).transpose(0, pos_dim)
                y = torch.randint(low=-100, high=100, size=(17, SIZE, SIZE)).to(dtype).transpose(0, pos_dim)
                z = torch.randint(low=-100, high=100, size=(19, SIZE, SIZE)).to(dtype).transpose(0, pos_dim)

                res1 = torch.cat((x, y, z), dim)
                self.assertEqual(res1.narrow(pos_dim, 0, 13), x, 0)
                self.assertEqual(res1.narrow(pos_dim, 13, 17), y, 0)
                self.assertEqual(res1.narrow(pos_dim, 30, 19), z, 0)

            x = torch.randint(low=-100, high=100, size=(20, SIZE, SIZE)).to(dtype)
            self.assertEqual(torch.cat(torch.split(x, 7)), x)
            self.assertEqual(torch.cat(torch.chunk(x, 7)), x)

            y = torch.randint(low=-100, high=100, size=(1, SIZE, SIZE)).to(dtype)
            z = torch.cat([x, y])
            self.assertEqual(z.size(), (21, SIZE, SIZE))

            self.assertRaises(RuntimeError, lambda: torch.cat([]))
            self.assertRaisesRegex(TypeError, 'got None', lambda: torch.cat([x, None]))

    def test_cat_bad_input_sizes(self):
        x = torch.randn(2, 1)
        y = torch.randn(2, 1, 1)
        z = torch.randn(2, 1, 1)
        self.assertRaises(RuntimeError, lambda: torch.cat([x, y, z]))

        x = torch.randn(2, 1, 2)
        y = torch.randn(2, 1, 1)
        z = torch.randn(2, 2, 1)
        self.assertRaises(RuntimeError, lambda: torch.cat([x, y, z], dim=1))

    def test_cat_scalars(self):
        x = torch.tensor(0)
        y = torch.tensor(1)
        with self.assertRaisesRegex(RuntimeError, 'zero-dimensional.*cannot be concatenated'):
            torch.cat([x, y])

    @staticmethod
    def _test_cat_empty_legacy(self, use_cuda=False):
        # FIXME: this is legacy behavior and should be removed
        # when we support empty tensors with arbitrary sizes
        dtype = torch.float32
        device = 'cuda' if use_cuda else 'cpu'

        x = torch.randn((4, 3, 32, 32), dtype=dtype, device=device)
        empty = torch.randn((0,), dtype=dtype, device=device)

        res1 = torch.cat([x, empty], dim=1)
        res2 = torch.cat([empty, x], dim=1)
        self.assertEqual(res1, res2)

        conv = torch.nn.Conv2d(3, 3, kernel_size=1).float()
        if use_cuda:
            conv = conv.cuda()
        res1 = torch.cat([conv(x), empty], dim=1)
        res2 = torch.cat([empty, conv(x)], dim=1)
        self.assertEqual(res1, res2)

        res1 = torch.cat([empty, empty], dim=1)
        self.assertEqual(res1, empty)

        with self.assertRaisesRegex(RuntimeError,
                                    'expected a non-empty list of Tensors'):
            torch.cat([], dim=1)

    def test_cat_empty_legacy(self):
        self._test_cat_empty_legacy(self)

    @staticmethod
    def _test_cat_empty(self, use_cuda=False):
        dtype = torch.float32
        device = 'cuda' if use_cuda else 'cpu'

        x = torch.randn((4, 3, 32, 32), dtype=dtype, device=device)
        empty = torch.randn((4, 0, 32, 32), dtype=dtype, device=device)

        res1 = torch.cat([x, empty], dim=1)
        res2 = torch.cat([empty, x], dim=1)
        self.assertEqual(res1, res2)

        conv = torch.nn.Conv2d(3, 3, kernel_size=1).float()
        if use_cuda:
            conv = conv.cuda()
        res1 = torch.cat([conv(x), empty], dim=1)
        res2 = torch.cat([empty, conv(x)], dim=1)
        self.assertEqual(res1, res2)

        res1 = torch.cat([empty, empty], dim=1)
        self.assertEqual(res1, empty)

        # check non-legacy-behavior (sizes don't match)
        empty = torch.randn((4, 0, 31, 32), dtype=dtype, device=device)
        self.assertRaises(RuntimeError, lambda: torch.cat([x, empty], dim=1))
        self.assertRaises(RuntimeError, lambda: torch.cat([empty, x], dim=1))

        # check non-legacy-behavior (dimensions don't match)
        empty = torch.randn((4, 0), dtype=dtype, device=device)
        self.assertRaises(RuntimeError, lambda: torch.cat([x, empty], dim=1))
        self.assertRaises(RuntimeError, lambda: torch.cat([empty, x], dim=1))

    def test_cat_empty(self):
        self._test_cat_empty(self)

    def test_narrow(self):
        x = torch.Tensor([[0, 1, 2], [3, 4, 5], [6, 7, 8]])
        self.assertEqual(x.narrow(0, 0, 1), torch.Tensor([[0, 1, 2]]))
        self.assertEqual(x.narrow(0, 0, 2), torch.Tensor([[0, 1, 2], [3, 4, 5]]))
        self.assertEqual(x.narrow(0, 1, 1), torch.Tensor([[3, 4, 5]]))
        self.assertEqual(x.narrow(0, -1, 1), torch.Tensor([[6, 7, 8]]))
        self.assertEqual(x.narrow(0, -2, 2), torch.Tensor([[3, 4, 5], [6, 7, 8]]))
        self.assertEqual(x.narrow(0, -3, 3), torch.Tensor([[0, 1, 2], [3, 4, 5], [6, 7, 8]]))
        self.assertEqual(x.narrow(-1, -1, 1), torch.Tensor([[2], [5], [8]]))
        self.assertEqual(x.narrow(-2, -1, 1), torch.Tensor([[6, 7, 8]]))

    def test_narrow_empty(self):
        for device in torch.testing.get_all_device_types():
            x = torch.randn(2, 3, 4, device=device)
            for d in range(x.dim()):
                y = x.narrow(d, x.size(d), 0)
                sz = list(x.size())
                sz[d] = 0
                self.assertEqual(sz, y.size())

    def test_stack(self):
        for dtype in (torch.half, torch.double, torch.int):
            x = torch.randint(low=-100, high=100, size=(2, 3, 4)).to(dtype)
            y = torch.randint(low=-100, high=100, size=(2, 3, 4)).to(dtype)
            z = torch.randint(low=-100, high=100, size=(2, 3, 4)).to(dtype)
            for dim in range(4):
                res = torch.stack((x, y, z), dim)
                res_neg = torch.stack((x, y, z), dim - 4)
                expected_size = x.size()[:dim] + (3,) + x.size()[dim:]
                self.assertEqual(res, res_neg)
                self.assertEqual(res.size(), expected_size)
                self.assertEqual(res.select(dim, 0), x, 0)
                self.assertEqual(res.select(dim, 1), y, 0)
                self.assertEqual(res.select(dim, 2), z, 0)

    def test_stack_out(self):
        for dtype in (torch.half, torch.double, torch.int):
            x = torch.randint(low=-100, high=100, size=(2, 3, 4)).to(dtype)
            y = torch.randint(low=-100, high=100, size=(2, 3, 4)).to(dtype)
            z = torch.randint(low=-100, high=100, size=(2, 3, 4)).to(dtype)
            for dim in range(4):
                expected_size = x.size()[:dim] + (3,) + x.size()[dim:]
                res_out = x.new(expected_size)
                res_neg_out = x.new(expected_size)
                res_out_dp = res_out.data_ptr()
                res_out_neg_dp = res_neg_out.data_ptr()
                torch.stack((x, y, z), dim, out=res_out)
                torch.stack((x, y, z), dim - 4, out=res_neg_out)
                self.assertEqual(res_out, res_neg_out)
                self.assertEqual(res_out.size(), expected_size)
                self.assertEqual(res_out_dp, res_out.data_ptr())
                self.assertEqual(res_out_neg_dp, res_neg_out.data_ptr())
                self.assertEqual(res_out.select(dim, 0), x, 0)
                self.assertEqual(res_out.select(dim, 1), y, 0)
                self.assertEqual(res_out.select(dim, 2), z, 0)

    def test_unbind(self):
        x = torch.rand(2, 3, 4, 5)
        for dim in range(4):
            res = torch.unbind(x, dim)
            res2 = x.unbind(dim)
            self.assertEqual(x.size(dim), len(res))
            self.assertEqual(x.size(dim), len(res2))
            for i in range(dim):
                self.assertEqual(x.select(dim, i), res[i])
                self.assertEqual(x.select(dim, i), res2[i])

    def test_linspace(self):
        for device in torch.testing.get_all_device_types():
            _from = random.random()
            to = _from + random.random()
            res1 = torch.linspace(_from, to, 137, device=device)
            res2 = torch.tensor((), device=device)
            torch.linspace(_from, to, 137, out=res2)
            self.assertEqual(res1, res2, 0)
            self.assertRaises(RuntimeError, lambda: torch.linspace(0, 1, -1, device=device))
            self.assertEqual(torch.linspace(0, 1, 1, device=device), torch.zeros(1, device=device), 0)

            # Check linspace for generating with start > end.
            self.assertEqual(torch.linspace(2, 0, 3, device=device), torch.tensor((2, 1, 0), device=device), 0)

            # Check linspace for non-contiguous tensors.
            x = torch.zeros(2, 3, device=device)
            y = torch.linspace(0, 3, 4, out=x.narrow(1, 1, 2))
            self.assertEqual(x, torch.tensor(((0, 0, 1), (0, 2, 3)), device=device), 0)

    def test_logspace(self):
        _from = random.random()
        to = _from + random.random()
        res1 = torch.logspace(_from, to, 137)
        res2 = torch.Tensor()
        torch.logspace(_from, to, 137, out=res2)
        self.assertEqual(res1, res2, 0)
        self.assertRaises(RuntimeError, lambda: torch.logspace(0, 1, -1))
        self.assertEqual(torch.logspace(0, 1, 1), torch.ones(1), 0)

        # Check logspace_ for generating with start > end.
        self.assertEqual(torch.logspace(1, 0, 2), torch.Tensor((10, 1)), 0)

        # Check logspace_ for non-contiguous tensors.
        x = torch.zeros(2, 3)
        y = torch.logspace(0, 3, 4, out=x.narrow(1, 1, 2))
        self.assertEqual(x, torch.Tensor(((0, 1, 10), (0, 100, 1000))), 0)

    def test_rand(self):
        torch.manual_seed(123456)
        res1 = torch.rand(SIZE, SIZE)
        res2 = torch.Tensor()
        torch.manual_seed(123456)
        torch.rand(SIZE, SIZE, out=res2)
        self.assertEqual(res1, res2)

    def test_randint(self):
        torch.manual_seed(123456)
        res1 = torch.randint(0, 6, (SIZE, SIZE))
        res2 = torch.Tensor()
        torch.manual_seed(123456)
        torch.randint(0, 6, (SIZE, SIZE), out=res2)
        torch.manual_seed(123456)
        res3 = torch.randint(6, (SIZE, SIZE))
        res4 = torch.Tensor()
        torch.manual_seed(123456)
        torch.randint(6, (SIZE, SIZE), out=res4)
        self.assertEqual(res1, res2)
        self.assertEqual(res1, res3)
        self.assertEqual(res1, res4)
        self.assertEqual(res2, res3)
        self.assertEqual(res2, res4)
        self.assertEqual(res3, res4)
        res1 = res1.view(-1)
        high = (res1 < 6).type(torch.LongTensor)
        low = (res1 >= 0).type(torch.LongTensor)
        tensorSize = res1.size()[0]
        assert(tensorSize == high.sum())
        assert(tensorSize == low.sum())

    def test_randn(self):
        torch.manual_seed(123456)
        res1 = torch.randn(SIZE, SIZE)
        res2 = torch.Tensor()
        torch.manual_seed(123456)
        torch.randn(SIZE, SIZE, out=res2)
        self.assertEqual(res1, res2)

    def test_slice(self):
        empty = torch.empty(0, 4)
        x = torch.arange(0., 16).view(4, 4)
        self.assertEqual(x[:], x)
        self.assertEqual(x[:4], x)
        # start and stop are clamped to the size of dim
        self.assertEqual(x[:5], x)
        # if start >= stop then the result is empty
        self.assertEqual(x[2:1], empty)
        self.assertEqual(x[2:2], empty)
        # out of bounds is also empty
        self.assertEqual(x[10:12], empty)
        # additional correctness checks
        self.assertEqual(x[:1].data.tolist(), [[0, 1, 2, 3]])
        self.assertEqual(x[:-3].data.tolist(), [[0, 1, 2, 3]])
        self.assertEqual(x[:, -2:3].data.tolist(), [[2], [6], [10], [14]])
        self.assertEqual(x[0:-1:2].data.tolist(), [[0, 1, 2, 3], [8, 9, 10, 11]])

    def test_is_signed(self):
        self.assertEqual(torch.IntTensor(5).is_signed(), True)
        self.assertEqual(torch.ByteTensor(5).is_signed(), False)
        self.assertEqual(torch.CharTensor(5).is_signed(), True)
        self.assertEqual(torch.FloatTensor(5).is_signed(), True)
        self.assertEqual(torch.HalfTensor(10).is_signed(), True)

    @unittest.skipIf(not torch.cuda.is_available(), 'no CUDA')
    def test_is_signed_cuda(self):
        self.assertEqual(torch.cuda.IntTensor(5).is_signed(), True)
        self.assertEqual(torch.cuda.ByteTensor(5).is_signed(), False)
        self.assertEqual(torch.cuda.CharTensor(5).is_signed(), True)
        self.assertEqual(torch.cuda.FloatTensor(5).is_signed(), True)
        self.assertEqual(torch.cuda.HalfTensor(10).is_signed(), True)

    @staticmethod
    def _test_solve(self, cast):
        a = cast(torch.Tensor(((6.80, -2.11, 5.66, 5.97, 8.23),
                               (-6.05, -3.30, 5.36, -4.44, 1.08),
                               (-0.45, 2.58, -2.70, 0.27, 9.04),
                               (8.32, 2.71, 4.35, -7.17, 2.14),
                               (-9.67, -5.14, -7.26, 6.08, -6.87)))).t()
        b = cast(torch.Tensor(((4.02, 6.19, -8.22, -7.57, -3.03),
                               (-1.56, 4.00, -8.67, 1.75, 2.86),
                               (9.81, -4.09, -4.57, -8.61, 8.99)))).t()

        res1 = torch.solve(b, a)[0]
        self.assertLessEqual(b.dist(torch.mm(a, res1)), 1e-12)

        ta = cast(torch.Tensor())
        tb = cast(torch.Tensor())
        res2 = torch.solve(b, a, out=(tb, ta))[0]
        res3 = torch.solve(b, a, out=(b, a))[0]
        self.assertEqual(res1, tb)
        self.assertEqual(res1, b)
        self.assertEqual(res1, res2)
        self.assertEqual(res1, res3)

        # test reuse
        res1 = torch.solve(b, a)[0]
        ta = cast(torch.Tensor())
        tb = cast(torch.Tensor())
        torch.solve(b, a, out=(tb, ta))[0]
        self.assertEqual(res1, tb)
        torch.solve(b, a, out=(tb, ta))[0]
        self.assertEqual(res1, tb)

    @skipIfNoLapack
    def test_solve(self):
        self._test_solve(self, lambda t: t)

    @staticmethod
    def _test_solve_batched(self, cast):
        from common_utils import random_fullrank_matrix_distinct_singular_value
        # test against solve: one batch
        A = cast(random_fullrank_matrix_distinct_singular_value(5, 1))
        b = cast(torch.randn(1, 5, 10))
        x_exp, LU_exp = torch.solve(b.squeeze(0), A.squeeze(0))
        x, LU = torch.solve(b, A)
        self.assertEqual(x, x_exp.unsqueeze(0))
        self.assertEqual(LU, LU_exp.unsqueeze(0))

        # test against solve in a loop: four batches
        A = cast(random_fullrank_matrix_distinct_singular_value(5, 4))
        b = cast(torch.randn(4, 5, 10))

        x_exp_list = []
        LU_exp_list = []
        for i in range(4):
            x_exp, LU_exp = torch.solve(b[i], A[i])
            x_exp_list.append(x_exp)
            LU_exp_list.append(LU_exp)
        x_exp = torch.stack(x_exp_list)
        LU_exp = torch.stack(LU_exp_list)

        x, LU = torch.solve(b, A)
        self.assertEqual(x, x_exp)
        self.assertEqual(LU, LU_exp)

        # basic correctness test
        A = cast(random_fullrank_matrix_distinct_singular_value(5, 3))
        b = cast(torch.randn(3, 5, 10))
        x, LU = torch.solve(b, A)
        self.assertEqual(torch.matmul(A, x), b)

        # Test non-contiguous inputs.
        if not TEST_NUMPY:
            return
        from numpy.linalg import solve
        A = cast(random_fullrank_matrix_distinct_singular_value(2, 2)).permute(1, 0, 2)
        b = cast(torch.randn(2, 2, 2)).permute(2, 1, 0)
        x, _ = torch.solve(b, A)
        x_exp = torch.Tensor(solve(A.cpu().numpy(), b.cpu().numpy()))
        self.assertEqual(x.data, cast(x_exp))

    @skipIfNoLapack
    def test_solve_batched(self):
        self._test_solve_batched(self, lambda t: t)

    @staticmethod
    def _test_solve_batched_dims(self, cast):
        if not TEST_NUMPY:
            return

        from numpy.linalg import solve
        from common_utils import random_fullrank_matrix_distinct_singular_value
        # test against numpy.linalg.solve
        A = cast(random_fullrank_matrix_distinct_singular_value(4, 2, 1, 3))
        b = cast(torch.randn(2, 1, 3, 4, 6))
        x, _ = torch.solve(b, A)
        x_exp = torch.Tensor(solve(A.cpu().numpy(), b.cpu().numpy()))
        self.assertEqual(x.data, cast(x_exp))

        # test column major format
        A = cast(random_fullrank_matrix_distinct_singular_value(4, 2, 1, 3)).transpose(-2, -1)
        b = cast(torch.randn(2, 1, 3, 6, 4)).transpose(-2, -1)
        assert not A.is_contiguous()
        assert not b.is_contiguous()
        x, _ = torch.solve(b, A)
        x_exp = torch.Tensor(solve(A.cpu().numpy(), b.cpu().numpy()))
        self.assertEqual(x.data, cast(x_exp))

        # broadcasting b
        A = cast(random_fullrank_matrix_distinct_singular_value(4, 2, 1, 3))
        b = cast(torch.randn(4, 6))
        x, _ = torch.solve(b, A)
        x_exp = torch.Tensor(solve(A.cpu().numpy(), b.cpu().numpy()))
        self.assertEqual(x.data, cast(x_exp))

        # broadcasting A
        A = cast(random_fullrank_matrix_distinct_singular_value(4))
        b = cast(torch.randn(2, 1, 3, 4, 2))
        x, _ = torch.solve(b, A)
        x_exp = torch.Tensor(solve(A.cpu().numpy(), b.cpu().numpy()))
        self.assertEqual(x.data, cast(x_exp))

        # broadcasting both A & b
        A = cast(random_fullrank_matrix_distinct_singular_value(4, 1, 3, 1))
        b = cast(torch.randn(2, 1, 3, 4, 5))
        x, _ = torch.solve(b, A)
        x_exp = torch.Tensor(solve(A.cpu().numpy(), b.cpu().numpy()))
        self.assertEqual(x.data, cast(x_exp))

    @skipIfNoLapack
    def test_solve_batched_dims(self):
        self._test_solve_batched_dims(self, lambda t: t)

    def test_solve_methods_arg_device(self):
        if not torch.cuda.is_available():
            return

        for b_device, A_device in product(['cpu', 'cuda'], repeat=2):
            if b_device == A_device:
                continue

            b = torch.randn(3, 1, device=b_device)
            A = torch.randn(3, 3, device=A_device)
            err_str = "Expected b and A to be on the same device"
            with self.assertRaisesRegex(RuntimeError, err_str):
                torch.solve(b, A)

            with self.assertRaisesRegex(RuntimeError, err_str):
                torch.cholesky_solve(b, A)

            with self.assertRaisesRegex(RuntimeError, err_str):
                torch.triangular_solve(b, A)

    @skipIfNoLapack
    def test_qr(self):

        # Since the QR decomposition is unique only up to the signs of the rows of
        # R, we must ensure these are positive before doing the comparison.
        def canonicalize(q, r):
            d = r.diag().sign().diag()
            return torch.mm(q, d), torch.mm(d, r)

        def canon_and_check(q, r, expected_q, expected_r):
            q_canon, r_canon = canonicalize(q, r)
            expected_q_canon, expected_r_canon = canonicalize(expected_q, expected_r)
            self.assertEqual(q_canon, expected_q_canon)
            self.assertEqual(r_canon, expected_r_canon)

        def check_qr(a, expected_q, expected_r):
            # standard invocation
            q, r = torch.qr(a)
            canon_and_check(q, r, expected_q, expected_r)

            # in-place
            q, r = torch.Tensor(), torch.Tensor()
            torch.qr(a, out=(q, r))
            canon_and_check(q, r, expected_q, expected_r)

            # manually calculate qr using geqrf and orgqr
            m = a.size(0)
            n = a.size(1)
            k = min(m, n)
            result, tau = torch.geqrf(a)
            self.assertEqual(result.size(0), m)
            self.assertEqual(result.size(1), n)
            self.assertEqual(tau.size(0), k)
            r = torch.triu(result.narrow(0, 0, k))
            q = torch.orgqr(result, tau)
            q, r = q.narrow(1, 0, k), r
            canon_and_check(q, r, expected_q, expected_r)

        # check square case
        a = torch.Tensor(((1, 2, 3), (4, 5, 6), (7, 8, 10)))

        expected_q = torch.Tensor((
            (-1.230914909793328e-01, 9.045340337332914e-01, 4.082482904638621e-01),
            (-4.923659639173310e-01, 3.015113445777629e-01, -8.164965809277264e-01),
            (-8.616404368553292e-01, -3.015113445777631e-01, 4.082482904638634e-01)))
        expected_r = torch.Tensor((
            (-8.124038404635959e+00, -9.601136296387955e+00, -1.193987e+01),
            (0.000000000000000e+00, 9.045340337332926e-01, 1.507557e+00),
            (0.000000000000000e+00, 0.000000000000000e+00, 4.082483e-01)))

        check_qr(a, expected_q, expected_r)

        # check rectangular thin
        a = torch.Tensor((
            (1, 2, 3),
            (4, 5, 6),
            (7, 8, 9),
            (10, 11, 13),
        ))
        expected_q = torch.Tensor((
            (-0.0776150525706334, -0.833052161400748, 0.3651483716701106),
            (-0.3104602102825332, -0.4512365874254053, -0.1825741858350556),
            (-0.5433053679944331, -0.0694210134500621, -0.7302967433402217),
            (-0.7761505257063329, 0.3123945605252804, 0.5477225575051663)
        ))
        expected_r = torch.Tensor((
            (-12.8840987267251261, -14.5916298832790581, -17.0753115655393231),
            (0, -1.0413152017509357, -1.770235842976589),
            (0, 0, 0.5477225575051664)
        ))

        check_qr(a, expected_q, expected_r)

        # check rectangular fat
        a = torch.Tensor((
            (1, 2, 3, 4),
            (5, 6, 7, 8),
            (9, 10, 11, 13)
        ))
        expected_q = torch.Tensor((
            (-0.0966736489045663, 0.907737593658436, 0.4082482904638653),
            (-0.4833682445228317, 0.3157348151855452, -0.8164965809277254),
            (-0.870062840141097, -0.2762679632873518, 0.4082482904638621)
        ))
        expected_r = torch.Tensor((
            (-1.0344080432788603e+01, -1.1794185166357092e+01,
             -1.3244289899925587e+01, -1.5564457473635180e+01),
            (0.0000000000000000e+00, 9.4720444555662542e-01,
             1.8944088911132546e+00, 2.5653453733825331e+00),
            (0.0000000000000000e+00, 0.0000000000000000e+00,
             1.5543122344752192e-15, 4.0824829046386757e-01)
        ))
        check_qr(a, expected_q, expected_r)

        # check big matrix
        a = torch.randn(1000, 1000)
        q, r = torch.qr(a)
        a_qr = torch.mm(q, r)
        self.assertEqual(a, a_qr, prec=1e-3)

    @skipIfNoLapack
    def test_ormqr(self):
        mat1 = torch.randn(7, 7)
        mat2 = torch.randn(7, 7)
        q, r = torch.qr(mat1)
        m, tau = torch.geqrf(mat1)
        out_holder = torch.empty_like(mat1)

        res1 = torch.mm(q, mat2)
        res2 = torch.ormqr(m, tau, mat2, left=True, transpose=False)
        torch.ormqr(m, tau, mat2, out=out_holder)
        self.assertEqual(res1, res2)
        self.assertEqual(res2, out_holder)

        res1 = torch.mm(mat2, q)
        res2 = torch.ormqr(m, tau, mat2, left=False, transpose=False)
        torch.ormqr(m, tau, mat2, left=False, transpose=False, out=out_holder)
        self.assertEqual(res1, res2)
        self.assertEqual(res2, out_holder)

        res1 = torch.mm(q.t(), mat2)
        res2 = torch.ormqr(m, tau, mat2, left=True, transpose=True)
        torch.ormqr(m, tau, mat2, left=True, transpose=True, out=out_holder)
        self.assertEqual(res1, res2)
        self.assertEqual(res2, out_holder)

        res1 = torch.mm(mat2, q.t())
        res2 = torch.ormqr(m, tau, mat2, left=False, transpose=True)
        torch.ormqr(m, tau, mat2, left=False, transpose=True, out=out_holder)
        self.assertEqual(res1, res2)
        self.assertEqual(res2, out_holder)

    @staticmethod
    def _test_geqrf(self, cast):
        a = cast(torch.randn(5, 5))
        b, c = torch.geqrf(a)
        b_placeholder, c_placeholder = torch.empty_like(b), torch.empty_like(c)
        torch.geqrf(a, out=(b_placeholder, c_placeholder))
        self.assertEqual(b, b_placeholder)
        self.assertEqual(c, c_placeholder)

    @skipIfNoLapack
    def test_geqrf(self):
        self._test_geqrf(self, lambda t: t)

    @staticmethod
    def _test_triangular_solve(self, cast):
        a = torch.Tensor(((6.80, -2.11, 5.66, 5.97, 8.23),
                          (-6.05, -3.30, 5.36, -4.44, 1.08),
                          (-0.45, 2.58, -2.70, 0.27, 9.04),
                          (8.32, 2.71, 4.35, -7.17, 2.14),
                          (-9.67, -5.14, -7.26, 6.08, -6.87))).t()
        b = torch.Tensor(((4.02, 6.19, -8.22, -7.57, -3.03),
                          (-1.56, 4.00, -8.67, 1.75, 2.86),
                          (9.81, -4.09, -4.57, -8.61, 8.99))).t()

        a = cast(a)
        b = cast(b)

        U = torch.triu(a)
        L = torch.tril(a)

        # solve Ux = b
        x = torch.triangular_solve(b, U)[0]
        self.assertLessEqual(b.dist(torch.mm(U, x)), 1e-12)
        x = torch.triangular_solve(b, U, True, False, False)[0]
        self.assertLessEqual(b.dist(torch.mm(U, x)), 1e-12)

        # solve Lx = b
        x = torch.triangular_solve(b, L, False)[0]
        self.assertLessEqual(b.dist(torch.mm(L, x)), 1e-12)
        x = torch.triangular_solve(b, L, False, False, False)[0]
        self.assertLessEqual(b.dist(torch.mm(L, x)), 1e-12)

        # solve U'x = b
        x = torch.triangular_solve(b, U, True, True)[0]
        self.assertLessEqual(b.dist(torch.mm(U.t(), x)), 1e-12)
        x = torch.triangular_solve(b, U, True, True, False)[0]
        self.assertLessEqual(b.dist(torch.mm(U.t(), x)), 1e-12)

        # solve U'x = b by manual transposition
        y = torch.triangular_solve(b, U.t(), False, False)[0]
        self.assertLessEqual(x.dist(y), 1e-12)

        # solve L'x = b
        x = torch.triangular_solve(b, L, False, True)[0]
        self.assertLessEqual(b.dist(torch.mm(L.t(), x)), 1e-12)
        x = torch.triangular_solve(b, L, False, True, False)[0]
        self.assertLessEqual(b.dist(torch.mm(L.t(), x)), 1e-12)

        # solve L'x = b by manual transposition
        y = torch.triangular_solve(b, L.t(), True, False)[0]
        self.assertLessEqual(x.dist(y), 1e-12)

        # test reuse
        res1 = torch.triangular_solve(b, a)[0]
        ta = cast(torch.Tensor())
        tb = cast(torch.Tensor())
        torch.triangular_solve(b, a, out=(tb, ta))
        self.assertEqual(res1, tb, 0)
        tb.zero_()
        torch.triangular_solve(b, a, out=(tb, ta))
        self.assertEqual(res1, tb, 0)

    @skipIfNoLapack
    def test_triangular_solve(self):
        self._test_triangular_solve(self, lambda t: t)

    @staticmethod
    def _test_triangular_solve_batched(self, cast):
        def triangular_solve_test_helper(A_dims, b_dims, cast, upper, unitriangular):
            A = cast(torch.randn(*A_dims))
            A = A.triu() if upper else A.tril()
            if unitriangular:
                A.diagonal(dim1=-2, dim2=-1).fill_(1.)
            b = cast(torch.randn(*b_dims))
            return A, b

        for upper, transpose, unitriangular in product([True, False], repeat=3):
            # test against triangular_solve: one batch with all possible arguments
            A, b = triangular_solve_test_helper((1, 5, 5), (1, 5, 10), cast, upper, unitriangular)
            x_exp = torch.triangular_solve(b.squeeze(0), A.squeeze(0),
                                           upper=upper, transpose=transpose, unitriangular=unitriangular)[0]
            x = torch.triangular_solve(b, A,
                                       upper=upper, transpose=transpose, unitriangular=unitriangular)[0]
            self.assertEqual(x, x_exp.unsqueeze(0))

            # test against triangular_solve in a loop: four batches with all possible arguments
            A, b = triangular_solve_test_helper((4, 5, 5), (4, 5, 10), cast, upper, unitriangular)
            x_exp_list = []
            for i in range(4):
                x_exp = torch.triangular_solve(b[i], A[i],
                                               upper=upper, transpose=transpose, unitriangular=unitriangular)[0]
                x_exp_list.append(x_exp)
            x_exp = torch.stack(x_exp_list)

            x = torch.triangular_solve(b, A, upper=upper, transpose=transpose, unitriangular=unitriangular)[0]
            self.assertEqual(x, x_exp)

            # basic correctness test
            A, b = triangular_solve_test_helper((3, 5, 5), (3, 5, 10), cast, upper, unitriangular)
            x = torch.triangular_solve(b, A, upper=upper, transpose=transpose, unitriangular=unitriangular)[0]
            if transpose:
                self.assertLessEqual(b.dist(torch.matmul(A.transpose(-1, -2), x)), 2e-12)
            else:
                self.assertLessEqual(b.dist(torch.matmul(A, x)), 2e-12)

    @skipIfNoLapack
    def test_triangular_solve_batched(self):
        _TestTorchMixin._test_triangular_solve_batched(self, lambda t: t)

    @staticmethod
    def _test_triangular_solve_batched_dims(self, cast):
        if not TEST_SCIPY:
            return

        from scipy.linalg import solve_triangular as tri_solve

        def scipy_tri_solve_batched(A, B, upper, trans, diag):
            batch_dims_A, batch_dims_B = A.shape[:-2], B.shape[:-2]
            single_dim_A, single_dim_B = A.shape[-2:], B.shape[-2:]
            expand_dims = tuple(torch._C._infer_size(torch.Size(batch_dims_A),
                                                     torch.Size(batch_dims_B)))
            expand_A = np.broadcast_to(A, expand_dims + single_dim_A)
            expand_B = np.broadcast_to(B, expand_dims + single_dim_B)
            flat_A = expand_A.reshape((-1,) + single_dim_A)
            flat_B = expand_B.reshape((-1,) + single_dim_B)
            flat_X = np.vstack([tri_solve(a, b, lower=(not upper), trans=int(trans), unit_diagonal=diag)
                                for a, b in zip(flat_A, flat_B)])
            return flat_X.reshape(expand_B.shape)

        def run_test(A_dims, b_dims, cast, upper, transpose, unitriangular):
            A = torch.randn(*A_dims)
            A = A.triu() if upper else A.tril()
            if unitriangular:
                A.diagonal(dim1=-2, dim2=-1).fill_(1.)
            b = torch.randn(*b_dims)
            x_exp = torch.Tensor(scipy_tri_solve_batched(A.numpy(), b.numpy(),
                                                         upper, transpose, unitriangular))
            A, b = cast(A), cast(b)
            x = torch.triangular_solve(b, A, upper=upper, transpose=transpose, unitriangular=unitriangular)[0]

            self.assertEqual(x, cast(x_exp))

        for upper, transpose, unitriangular in product([True, False], repeat=3):
            # test against scipy.linalg.solve_triangular
            run_test((2, 1, 3, 4, 4), (2, 1, 3, 4, 6), cast, upper, transpose, unitriangular)  # no broadcasting
            run_test((2, 1, 3, 4, 4), (4, 6), cast, upper, transpose, unitriangular)  # broadcasting b
            run_test((4, 4), (2, 1, 3, 4, 2), cast, upper, transpose, unitriangular)  # broadcasting A
            run_test((1, 3, 1, 4, 4), (2, 1, 3, 4, 5), cast, upper, transpose, unitriangular)  # broadcasting A & b

    @skipIfNoLapack
    def test_triangular_solve_batched_dims(self):
        self._test_triangular_solve_batched_dims(self, lambda t: t)

    @skipIfNoLapack
    def test_gels(self):
        def _test_underdetermined(a, b, expectedNorm):
            m = a.size()[0]
            n = a.size()[1]
            assert(m <= n)

            a_copy = a.clone()
            b_copy = b.clone()
            res1 = torch.gels(b, a)[0]
            self.assertEqual(a, a_copy, 0)
            self.assertEqual(b, b_copy, 0)
            self.assertEqual((torch.mm(a, res1) - b).norm(), expectedNorm, 1e-8)

            ta = torch.Tensor()
            tb = torch.Tensor()
            res2 = torch.gels(b, a, out=(tb, ta))[0]
            self.assertEqual(a, a_copy, 0)
            self.assertEqual(b, b_copy, 0)
            self.assertEqual((torch.mm(a, res1) - b).norm(), expectedNorm, 1e-8)

            res3 = torch.gels(b, a, out=(b, a))[0]
            self.assertEqual((torch.mm(a_copy, b) - b_copy).norm(), expectedNorm, 1e-8)
            self.assertEqual(res1, tb, 0)
            self.assertEqual(res1, b, 0)
            self.assertEqual(res1, res2, 0)
            self.assertEqual(res1, res3, 0)

        def _test_overdetermined(a, b, expectedNorm):
            m = a.size()[0]
            n = a.size()[1]
            assert(m > n)

            def check_norm(a, b, expected_norm, gels_result):
                # Checks |ax - b| and the residual info from the result
                n = a.size()[1]

                # The first n rows is the least square solution.
                # Rows n to m-1 contain residual information.
                x = gels_result[:n]
                resid_info = gels_result[n:]

                resid_norm = (torch.mm(a, x) - b).norm()
                self.assertEqual(resid_norm, expectedNorm, 1e-8)
                self.assertEqual(resid_info.norm(), resid_norm, 1e-8)

            a_copy = a.clone()
            b_copy = b.clone()
            res1 = torch.gels(b, a)[0]
            self.assertEqual(a, a_copy, 0)
            self.assertEqual(b, b_copy, 0)
            check_norm(a, b, expectedNorm, res1)

            ta = torch.Tensor()
            tb = torch.Tensor()
            res2 = torch.gels(b, a, out=(tb, ta))[0]
            self.assertEqual(a, a_copy, 0)
            self.assertEqual(b, b_copy, 0)
            check_norm(a, b, expectedNorm, res2)

            res3 = torch.gels(b, a, out=(b, a))[0]
            check_norm(a_copy, b_copy, expectedNorm, res3)

            self.assertEqual(res1, tb, 0)
            self.assertEqual(res1, b, 0)
            self.assertEqual(res1, res2, 0)
            self.assertEqual(res1, res3, 0)

        # basic test
        expectedNorm = 0
        a = torch.Tensor(((1.44, -9.96, -7.55, 8.34),
                          (-7.84, -0.28, 3.24, 8.09),
                          (-4.39, -3.24, 6.27, 5.28),
                          (4.53, 3.83, -6.64, 2.06))).t()
        b = torch.Tensor(((8.58, 8.26, 8.48, -5.28),
                          (9.35, -4.43, -0.70, -0.26))).t()
        _test_underdetermined(a, b, expectedNorm)

        # test overderemined
        expectedNorm = 17.390200628863
        a = torch.Tensor(((1.44, -9.96, -7.55, 8.34, 7.08, -5.45),
                          (-7.84, -0.28, 3.24, 8.09, 2.52, -5.70),
                          (-4.39, -3.24, 6.27, 5.28, 0.74, -1.19),
                          (4.53, 3.83, -6.64, 2.06, -2.47, 4.70))).t()
        b = torch.Tensor(((8.58, 8.26, 8.48, -5.28, 5.72, 8.93),
                          (9.35, -4.43, -0.70, -0.26, -7.36, -2.52))).t()
        _test_overdetermined(a, b, expectedNorm)

        # test underdetermined
        expectedNorm = 0
        a = torch.Tensor(((1.44, -9.96, -7.55),
                          (-7.84, -0.28, 3.24),
                          (-4.39, -3.24, 6.27),
                          (4.53, 3.83, -6.64))).t()
        b = torch.Tensor(((8.58, 8.26, 8.48),
                          (9.35, -4.43, -0.70))).t()
        _test_underdetermined(a, b, expectedNorm)

        # test reuse
        expectedNorm = 0
        a = torch.Tensor(((1.44, -9.96, -7.55, 8.34),
                          (-7.84, -0.28, 3.24, 8.09),
                          (-4.39, -3.24, 6.27, 5.28),
                          (4.53, 3.83, -6.64, 2.06))).t()
        b = torch.Tensor(((8.58, 8.26, 8.48, -5.28),
                          (9.35, -4.43, -0.70, -0.26))).t()
        ta = torch.Tensor()
        tb = torch.Tensor()
        torch.gels(b, a, out=(tb, ta))
        self.assertEqual((torch.mm(a, tb) - b).norm(), expectedNorm, 1e-8)
        torch.gels(b, a, out=(tb, ta))
        self.assertEqual((torch.mm(a, tb) - b).norm(), expectedNorm, 1e-8)
        torch.gels(b, a, out=(tb, ta))
        self.assertEqual((torch.mm(a, tb) - b).norm(), expectedNorm, 1e-8)

    @skipIfNoLapack
    def test_eig(self):
        a = torch.Tensor(((1.96, 0.00, 0.00, 0.00, 0.00),
                          (-6.49, 3.80, 0.00, 0.00, 0.00),
                          (-0.47, -6.39, 4.17, 0.00, 0.00),
                          (-7.20, 1.50, -1.51, 5.70, 0.00),
                          (-0.65, -6.34, 2.67, 1.80, -7.10))).t().contiguous()
        e = torch.eig(a)[0]
        ee, vv = torch.eig(a, True)
        te = torch.Tensor()
        tv = torch.Tensor()
        eee, vvv = torch.eig(a, True, out=(te, tv))
        self.assertEqual(e, ee, 1e-12)
        self.assertEqual(ee, eee, 1e-12)
        self.assertEqual(ee, te, 1e-12)
        self.assertEqual(vv, vvv, 1e-12)
        self.assertEqual(vv, tv, 1e-12)

        # test reuse
        X = torch.randn(4, 4)
        X = torch.mm(X.t(), X)
        e, v = torch.zeros(4, 2), torch.zeros(4, 4)
        torch.eig(X, True, out=(e, v))
        Xhat = torch.mm(torch.mm(v, torch.diag(e.select(1, 0))), v.t())
        self.assertEqual(X, Xhat, 1e-8, 'VeV\' wrong')
        self.assertFalse(v.is_contiguous(), 'V is contiguous')

        torch.eig(X, True, out=(e, v))
        Xhat = torch.mm(v, torch.mm(e.select(1, 0).diag(), v.t()))
        self.assertEqual(X, Xhat, 1e-8, 'VeV\' wrong')
        self.assertFalse(v.is_contiguous(), 'V is contiguous')

        # test non-contiguous
        X = torch.randn(4, 4)
        X = torch.mm(X.t(), X)
        e = torch.zeros(4, 2, 2)[:, 1]
        v = torch.zeros(4, 2, 4)[:, 1]
        self.assertFalse(v.is_contiguous(), 'V is contiguous')
        self.assertFalse(e.is_contiguous(), 'E is contiguous')
        torch.eig(X, True, out=(e, v))
        Xhat = torch.mm(torch.mm(v, torch.diag(e.select(1, 0))), v.t())
        self.assertEqual(X, Xhat, 1e-8, 'VeV\' wrong')

    @staticmethod
    def _test_symeig(self, conv_fn):
        xval = conv_fn(torch.rand(100, 3))
        cov = torch.mm(xval.t(), xval)
        rese = conv_fn(torch.zeros(3))
        resv = conv_fn(torch.zeros(3, 3))

        # First call to symeig
        self.assertTrue(resv.is_contiguous(), 'resv is not contiguous')
        torch.symeig(cov.clone(), True, out=(rese, resv))
        ahat = torch.mm(torch.mm(resv, torch.diag(rese)), resv.t())
        self.assertEqual(cov, ahat, 1e-8, 'VeV\' wrong')

        # Second call to symeig
        self.assertFalse(resv.is_contiguous(), 'resv is contiguous')
        torch.symeig(cov.clone(), True, out=(rese, resv))
        ahat = torch.mm(torch.mm(resv, torch.diag(rese)), resv.t())
        self.assertEqual(cov, ahat, 1e-8, 'VeV\' wrong')

        # test eigenvectors=False
        rese2 = conv_fn(torch.zeros(3))
        resv2 = conv_fn(torch.randn(3, 3))
        expected_resv2 = conv_fn(torch.zeros(3, 3))
        torch.symeig(cov.clone(), False, out=(rese2, resv2))
        self.assertEqual(rese, rese2)
        self.assertEqual(resv2, expected_resv2)

        # test non-contiguous
        X = conv_fn(torch.rand(5, 5))
        X = X.t() * X
        e = conv_fn(torch.zeros(4, 2)).select(1, 1)
        v = conv_fn(torch.zeros(4, 2, 4))[:, 1]
        self.assertFalse(v.is_contiguous(), 'V is contiguous')
        self.assertFalse(e.is_contiguous(), 'E is contiguous')
        torch.symeig(X, True, out=(e, v))
        Xhat = torch.mm(torch.mm(v, torch.diag(e)), v.t())
        self.assertEqual(X, Xhat, 1e-8, 'VeV\' wrong')

    @skipIfNoLapack
    def test_symeig(self):
        self._test_symeig(self, lambda x: x)

    @skipIfNoLapack
    def test_svd(self):
        a = torch.Tensor(((8.79, 6.11, -9.15, 9.57, -3.49, 9.84),
                          (9.93, 6.91, -7.93, 1.64, 4.02, 0.15),
                          (9.83, 5.04, 4.86, 8.83, 9.80, -8.99),
                          (5.45, -0.27, 4.85, 0.74, 10.00, -6.02),
                          (3.16, 7.98, 3.01, 5.80, 4.27, -5.31))).t().clone()
        u, s, v = torch.svd(a)
        uu = torch.Tensor()
        ss = torch.Tensor()
        vv = torch.Tensor()
        uuu, sss, vvv = torch.svd(a, out=(uu, ss, vv))
        self.assertEqual(u, uu, 0, 'torch.svd')
        self.assertEqual(u, uuu, 0, 'torch.svd')
        self.assertEqual(s, ss, 0, 'torch.svd')
        self.assertEqual(s, sss, 0, 'torch.svd')
        self.assertEqual(v, vv, 0, 'torch.svd')
        self.assertEqual(v, vvv, 0, 'torch.svd')

        # test reuse
        X = torch.randn(4, 4)
        U, S, V = torch.svd(X)
        Xhat = torch.mm(U, torch.mm(S.diag(), V.t()))
        self.assertEqual(X, Xhat, 1e-8, 'USV\' wrong')

        self.assertFalse(U.is_contiguous(), 'U is contiguous')
        torch.svd(X, out=(U, S, V))
        Xhat = torch.mm(U, torch.mm(S.diag(), V.t()))
        self.assertEqual(X, Xhat, 1e-8, 'USV\' wrong')

        # test non-contiguous
        X = torch.randn(5, 5)
        U = torch.zeros(5, 2, 5)[:, 1]
        S = torch.zeros(5, 2)[:, 1]
        V = torch.zeros(5, 2, 5)[:, 1]

        self.assertFalse(U.is_contiguous(), 'U is contiguous')
        self.assertFalse(S.is_contiguous(), 'S is contiguous')
        self.assertFalse(V.is_contiguous(), 'V is contiguous')
        torch.svd(X, out=(U, S, V))
        Xhat = torch.mm(U, torch.mm(S.diag(), V.t()))
        self.assertEqual(X, Xhat, 1e-8, 'USV\' wrong')

    @staticmethod
    def _test_svd_no_singularvectors(self, cast):
        for size in [(5, 5), (5, 20), (20, 5)]:
            a = cast(torch.randn(*size))
            u, s_expect, v = torch.svd(a)
            u, s_actual, v = torch.svd(a, compute_uv=False)
            self.assertEqual(s_expect, s_actual, "Singular values don't match")

    @skipIfNoLapack
    def test_svd_no_singularvectors(self):
        self._test_svd_no_singularvectors(self, lambda t: t)

    @staticmethod
    def _test_matrix_rank(self, conv_fn):
        a = conv_fn(torch.eye(10))
        self.assertEqual(torch.matrix_rank(a).item(), 10)
        self.assertEqual(torch.matrix_rank(a, True).item(), 10)

        a[5, 5] = 0
        self.assertEqual(torch.matrix_rank(a).item(), 9)
        self.assertEqual(torch.matrix_rank(a, True).item(), 9)

        a = conv_fn(torch.randn(24, 42))
        self.assertEqual(torch.matrix_rank(a), torch.matrix_rank(a.t()))
        aaT = torch.mm(a, a.t())
        self.assertEqual(torch.matrix_rank(aaT), torch.matrix_rank(aaT, True))
        aTa = torch.mm(a.t(), a)
        self.assertEqual(torch.matrix_rank(aTa), torch.matrix_rank(aTa, True))

        if TEST_NUMPY:
            from numpy.linalg import matrix_rank
            a = conv_fn(torch.randn(35, 75))
            self.assertEqual(torch.matrix_rank(a).item(), matrix_rank(a.cpu().numpy()))
            self.assertEqual(torch.matrix_rank(a, 0.01).item(), matrix_rank(a.cpu().numpy(), 0.01))

            aaT = torch.mm(a, a.t())
            self.assertEqual(torch.matrix_rank(aaT).item(), matrix_rank(aaT.cpu().numpy()))
            self.assertEqual(torch.matrix_rank(aaT, 0.01).item(), matrix_rank(aaT.cpu().numpy(), 0.01))

            if np.lib.NumpyVersion(np.__version__) >= '1.14.0':
                self.assertEqual(torch.matrix_rank(aaT, True).item(), matrix_rank(aaT.cpu().numpy(), True))
                self.assertEqual(torch.matrix_rank(aaT, 0.01, True).item(),
                                 matrix_rank(aaT.cpu().numpy(), 0.01, True))

    @skipIfNoLapack
    def test_matrix_rank(self):
        self._test_matrix_rank(self, lambda x: x)

    @staticmethod
    def _test_signal_window_functions(self, device='cpu'):
        if not TEST_SCIPY:
            raise unittest.SkipTest('Scipy not found')

        def test(name):
            torch_method = getattr(torch, name + '_window')
            for size in [1, 2, 5, 10, 50, 100, 1024, 2048]:
                for periodic in [True, False]:
                    res = torch_method(size, periodic=periodic, device=device)
                    ref = torch.from_numpy(signal.get_window(name, size, fftbins=periodic))
                    self.assertEqual(res, ref)
            with self.assertRaisesRegex(RuntimeError, r'not implemented for sparse types'):
                torch_method(3, layout=torch.sparse_coo)
            with self.assertRaisesRegex(RuntimeError, r'floating point'):
                torch_method(3, dtype=torch.long)
            self.assertTrue(torch_method(3, requires_grad=True).requires_grad)
            self.assertFalse(torch_method(3).requires_grad)

        for window in ['hann', 'hamming', 'bartlett', 'blackman']:
            test(window)

    def test_signal_window_functions(self):
        self._test_signal_window_functions(self)

    @staticmethod
    def _test_inverse(self, conv_fn):
        from common_utils import random_fullrank_matrix_distinct_singular_value

        # no batches: 2-D tensors
        matrix = conv_fn(random_fullrank_matrix_distinct_singular_value(5))
        matrix_inverse = torch.inverse(matrix)
        identity = conv_fn(torch.eye(5))
        self.assertEqual(identity, torch.mm(matrix, matrix_inverse), 1e-8, 'inverse value')
        self.assertEqual(identity, torch.mm(matrix_inverse, matrix), 1e-8, 'inverse value')

        matrix_inverse_out = conv_fn(torch.empty(5, 5))
        torch.inverse(matrix, out=matrix_inverse_out)
        self.assertEqual(matrix_inverse_out, matrix_inverse, 0, 'inverse value in-place')
        # second call, now that matrix_inverse_out is transposed
        torch.inverse(matrix, out=matrix_inverse_out)
        self.assertEqual(matrix_inverse_out, matrix_inverse, 0, 'inverse value in-place')

        # one batch
        matrix = conv_fn(random_fullrank_matrix_distinct_singular_value(5, 1))
        matrix_inverse = torch.inverse(matrix)
        expected_inv = matrix.squeeze(0).inverse()
        self.assertEqual(matrix_inverse, expected_inv.unsqueeze(0))

        # four batches
        matrices = conv_fn(random_fullrank_matrix_distinct_singular_value(5, 4))
        expected_inv_list = []
        for i in range(0, 4):
            expected_inv_list.append(torch.inverse(matrices[i]))
        expected_inv = torch.stack(expected_inv_list)
        matrices_inverse = torch.inverse(matrices)
        self.assertEqual(matrices_inverse, expected_inv)

        # six batches (2 x 3)
        matrices = conv_fn(random_fullrank_matrix_distinct_singular_value(5, 2, 3))
        expected_inv_list = []
        for mat in matrices.view(-1, 5, 5):
            expected_inv_list.append(torch.inverse(mat))
        expected_inv = torch.stack(expected_inv_list).view(2, 3, 5, 5)
        matrices_inverse = torch.inverse(matrices)
        self.assertEqual(matrices_inverse, expected_inv)

        # incorrect input test
        with self.assertRaisesRegex(RuntimeError, "must be batches of square matrices"):
            torch.inverse(torch.randn(2, 3, 4, 3))

        # correctness test
        matrices = conv_fn(random_fullrank_matrix_distinct_singular_value(5, 3))
        matrices_inverse = torch.inverse(matrices)
        self.assertEqual(torch.matmul(matrices, matrices_inverse), identity.expand_as(matrices))
        self.assertEqual(torch.matmul(matrices_inverse, matrices), identity.expand_as(matrices))

        # torch.inverse with out and batches
        matrices = conv_fn(random_fullrank_matrix_distinct_singular_value(5, 3))
        matrices_inverse = conv_fn(torch.empty(3, 5, 5))
        torch.inverse(matrices, out=matrices_inverse)
        self.assertEqual(torch.inverse(matrices), matrices_inverse)

        # non-contiguous inputs
        if not TEST_NUMPY:
            return

        from numpy.linalg import inv
        matrices = conv_fn(random_fullrank_matrix_distinct_singular_value(3, 2)).permute(0, 2, 1)
        assert not matrices.is_contiguous()
        matrices_inverse = torch.inverse(matrices)
        expected_inv = torch.as_tensor(inv(matrices.cpu().numpy()))
        self.assertEqual(matrices_inverse, conv_fn(expected_inv))

    @skipIfNoLapack
    def test_inverse(self):
        self._test_inverse(self, lambda t: t)

    @staticmethod
    def _test_pinverse(self, conv_fn):
        def run_test(M):
            # Testing against definition for pseudo-inverses
            MPI = torch.pinverse(M)
            self.assertEqual(M, M.mm(MPI).mm(M), 1e-8, 'pseudo-inverse condition 1')
            self.assertEqual(MPI, MPI.mm(M).mm(MPI), 1e-8, 'pseudo-inverse condition 2')
            self.assertEqual(M.mm(MPI), (M.mm(MPI)).t(), 1e-8, 'pseudo-inverse condition 3')
            self.assertEqual(MPI.mm(M), (MPI.mm(M)).t(), 1e-8, 'pseudo-inverse condition 4')

        # Square matrix
        M = conv_fn(torch.randn(5, 5))
        run_test(M)

        # Rectangular matrix
        M = conv_fn(torch.randn(3, 4))
        run_test(M)

        # Test inverse and pseudo-inverse for invertible matrix
        M = torch.randn(5, 5)
        M = conv_fn(M.mm(M.t()))
        self.assertEqual(conv_fn(torch.eye(5)), M.pinverse().mm(M), 1e-7, 'pseudo-inverse for invertible matrix')

    @skipIfNoLapack
    def test_pinverse(self):
        self._test_pinverse(self, conv_fn=lambda x: x)

    @staticmethod
    def _test_matrix_power(self, conv_fn):
        def run_test(M, sign=1):
            if sign == -1:
                M = M.inverse()
            MP2 = torch.matrix_power(M, 2)
            self.assertEqual(MP2, torch.matmul(M, M))

            MP3 = torch.matrix_power(M, 3)
            self.assertEqual(MP3, torch.matmul(MP2, M))

            MP4 = torch.matrix_power(M, 4)
            self.assertEqual(MP4, torch.matmul(MP2, MP2))

            MP6 = torch.matrix_power(M, 6)
            self.assertEqual(MP6, torch.matmul(MP3, MP3))

            MP0 = torch.matrix_power(M, 0)
            self.assertEqual(MP0, torch.eye(M.size(-2)).expand_as(M))

        # Single matrix
        M = conv_fn(torch.randn(5, 5))
        run_test(M)

        # Batch matrices
        M = conv_fn(torch.randn(3, 3, 3))
        run_test(M)

        # Many batch matrices
        M = conv_fn(torch.randn(2, 3, 3, 3))
        run_test(M)

        # This is for negative powers
        from common_utils import random_fullrank_matrix_distinct_singular_value
        M = conv_fn(random_fullrank_matrix_distinct_singular_value(5))
        run_test(M, sign=-1)

        M = conv_fn(random_fullrank_matrix_distinct_singular_value(3, 3))
        run_test(M, sign=-1)

        M = conv_fn(random_fullrank_matrix_distinct_singular_value(3, 2, 3))
        run_test(M, sign=-1)

    @skipIfNoLapack
    def test_matrix_power(self):
        self._test_matrix_power(self, conv_fn=lambda x: x)

    @staticmethod
    def _test_chain_matmul(self, cast):
        def product(matrices):
            for mat in matrices[1:]:
                matrices[0] = matrices[0].mm(mat)
            return matrices[0]

        def run_test(p, cast):
            matrices = []
            for (pi, pi_1) in zip(p[:-1], p[1:]):
                matrices.append(cast(torch.randn(pi, pi_1)))
            self.assertEqual(torch.chain_matmul(*matrices), product(matrices))

        run_test([10, 20, 30, 5], cast)
        run_test([15, 5, 10, 20, 25], cast)

    def test_chain_matmul(self):
        self._test_chain_matmul(self, cast=lambda x: x)

    @staticmethod
    def _test_det_logdet_slogdet(self, device):
        def reference_slogdet(M):
            if TEST_NUMPY:
                sdet, logabsdet = np.linalg.slogdet(M.detach().cpu().numpy())
                return M.new_tensor(sdet), M.new_tensor(logabsdet)
            else:
                # naive row reduction
                M = M.clone()
                l = M.size(0)
                multiplier = 1
                for i in range(l):
                    if M[i, 0].item() != 0:
                        if i != 0:
                            M[0], M[i] = M[i], M[0]
                            multiplier = -1
                        break
                else:
                    return 0
                for i in range(1, l):
                    row = M[i]
                    for j in range(i):
                        row -= row[j] / M[j, j] * M[j]
                    M[i] = row
            sdet = M.diag().sign().prod()
            logabsdet = M.diag().abs_().log_().sum().add_(math.log(multiplier))
            return sdet, logabsdet

        def test_single_det(M, target, desc):
            target_sdet, target_logabsdet = target

            det = M.det()
            logdet = M.logdet()
            sdet, logabsdet = M.slogdet()

            # Test det
            self.assertEqual(det, target_sdet * target_logabsdet.exp(), 1e-7, '{} (det)'.format(desc))

            # Test slogdet
            # Compare the overall value rather than individual parts because of
            # precision issues when det is near zero.
            self.assertEqual(sdet * logabsdet.exp(), target_sdet * target_logabsdet.exp(), 1e-7, '{} (slogdet)'.format(desc))

            # Test logdet
            # Compare logdet against our own pytorch slogdet because they should
            # be consistent, while it may behave slightly differently with other
            # slogdet implementations when det is near zero due to precision
            # issues.
            if sdet.item() < 0:
                self.assertTrue(logdet.item() != logdet.item(), '{} (logdet negative case)'.format(desc))
            else:
                self.assertEqual(logdet.exp(), target_logabsdet.exp(), 1e-7, '{} (logdet non-negative case)'.format(desc))

        eye = torch.eye(5, device=device)
        test_single_det(eye, (torch.ones((), device=device), torch.zeros((), device=device)), 'identity')

        # TODO: Remove when MAGMA 2.5.0 is built for CUDA 8 and CUDA 9.2
        is_cuda_8_92 = False
        if torch.cuda.is_available() and torch.version.cuda is not None:
            is_cuda_8_92 = any(x in torch.version.cuda for x in ['8.0', '9.2'])

        def test(M):
            assert M.size(0) >= 5, 'this helper fn assumes M to be at least 5x5'
            M = M.to(device)

            if M.is_cuda and is_cuda_8_92:
                return

            ref_M_sdet, ref_M_logabsdet = reference_slogdet(M)

            test_single_det(M, (ref_M_sdet, ref_M_logabsdet), 'basic')
            if ref_M_logabsdet.exp().item() >= 1e-6:  # skip singular
                M_inv = M.inverse()
                test_single_det(M_inv, reference_slogdet(M_inv), 'inverse')

            test_single_det(M, (ref_M_sdet, ref_M_logabsdet), 'transpose')

            for x in [0, 2, 4]:
                for scale in [-2, -0.1, 0, 10]:
                    if scale > 0:
                        target = ref_M_sdet, ref_M_logabsdet + math.log(scale)
                    elif scale == 0:
                        target = torch.zeros_like(ref_M_sdet), torch.full_like(ref_M_logabsdet, -inf)
                    else:
                        target = ref_M_sdet.neg(), ref_M_logabsdet + math.log(-scale)

                    # dim 0
                    M_clone = M.clone()
                    M_clone[:, x] *= scale
                    test_single_det(M_clone, target, 'scale a row')
                    # dim 1
                    M_clone = M.clone()
                    M_clone[x, :] *= scale
                    test_single_det(M_clone, target, 'scale a column')

            for x1, x2 in [(0, 3), (4, 1), (3, 2)]:
                assert x1 != x2, 'x1 and x2 needs to be different for this test'
                target = torch.zeros_like(ref_M_sdet), torch.full_like(ref_M_logabsdet, -inf)
                # dim 0
                M_clone = M.clone()
                M_clone[:, x2] = M_clone[:, x1]
                test_single_det(M_clone, target, 'two rows are same')
                # dim 1
                M_clone = M.clone()
                M_clone[x2, :] = M_clone[x1, :]
                test_single_det(M_clone, target, 'two columns are same')

                for scale1, scale2 in [(0.3, -1), (0, 2), (10, 0.1)]:
                    det_scale = scale1 * scale2 * -1
                    if det_scale > 0:
                        target = ref_M_sdet, ref_M_logabsdet + math.log(det_scale)
                    elif det_scale == 0:
                        target = torch.zeros_like(ref_M_sdet), torch.full_like(ref_M_logabsdet, -inf)
                    else:
                        target = ref_M_sdet.neg(), ref_M_logabsdet + math.log(-det_scale)

                    # dim 0
                    M_clone = M.clone()
                    t = M_clone[:, x1] * scale1
                    M_clone[:, x1] += M_clone[:, x2] * scale2
                    M_clone[:, x2] = t
                    test_single_det(M_clone, target, 'exchanging rows')
                    # dim 1
                    M_clone = M.clone()
                    t = M_clone[x1, :] * scale1
                    M_clone[x1, :] += M_clone[x2, :] * scale2
                    M_clone[x2, :] = t
                    test_single_det(M_clone, target, 'exchanging columns')

        def get_random_mat_scale(n):
            # For matrices with values i.i.d. with 0 mean, unit variance, and
            # subexponential tail, we have:
            #   E[log det(A^2)] \approx log((n-1)!)
            #
            # Notice:
            #   log Var[det(A)] = log E[det(A^2)] >= E[log det(A^2)]
            #
            # So:
            #   stddev[det(A)] >= sqrt( (n-1)! )
            #
            # We use this as an intuitive guideline to scale random generated
            # matrices so our closeness tests can work more robustly:
            #   scale by sqrt( (n-1)! )^(-1/n) = ( (n-1)! )^(-1/(2n))
            #
            # source: https://arxiv.org/pdf/1112.0752.pdf

            # TODO: technically we need subexponential distn for this to hold,
            #       but we mostly use gaussian entries below. Consider switching
            #       to Chi-sq if this turns out not stable enough, since Chi-sq
            #       is easy enough to sample from.
            return math.factorial(n - 1) ** (-1.0 / (2 * n))

        for n in [5, 10, 25]:
            scale = get_random_mat_scale(n)
            test(torch.randn(n, n, device=device) * scale)
            r = torch.randn(n, n, device=device) * scale
            # symmetric psd
            test(r.mm(r.t()))
            # symmetric pd
            r = torch.randn(n, n, device=device) * scale
            test(r.mm(r.t()) + torch.eye(n, device=device) * 1e-6)
            # symmetric
            r = torch.randn(n, n, device=device) * scale
            for i in range(n):
                for j in range(i):
                    r[i, j] = r[j, i]
            test(r)
            # non-contiguous
            test((torch.randn(n, n, n + 1, device=device) * scale)[:, 2, 1:])
            # det = 0
            r = torch.randn(n, n, device=device) * scale
            u, s, v = r.svd()
            if reference_slogdet(u)[0] < 0:
                u = -u
            if reference_slogdet(v)[0] < 0:
                v = -v
            s[0] *= -1
            s[-1] = 0
            test(u.mm(s.diag()).mm(v))

        # Small values to test numerical stability. Note that we don't scale
        # this matrix.
        r = torch.randn(512, 512, device=device)
        u, s, v = r.svd()
        s.fill_(1. / (100 * s.numel()))
        test(u.mm(s.diag()).mm(v))

    @skipIfNoLapack
    def test_det_logdet_slogdet(self):
        self._test_det_logdet_slogdet(self, 'cpu')

    @staticmethod
    def _test_fft_ifft_rfft_irfft(self, device='cpu'):
        def _test_complex(sizes, signal_ndim, prepro_fn=lambda x: x):
            x = prepro_fn(torch.randn(*sizes, device=device))
            for normalized in (True, False):
                res = x.fft(signal_ndim, normalized=normalized)
                rec = res.ifft(signal_ndim, normalized=normalized)
                self.assertEqual(x, rec, 1e-8, 'fft and ifft')
                res = x.ifft(signal_ndim, normalized=normalized)
                rec = res.fft(signal_ndim, normalized=normalized)
                self.assertEqual(x, rec, 1e-8, 'ifft and fft')

        def _test_real(sizes, signal_ndim, prepro_fn=lambda x: x):
            x = prepro_fn(torch.randn(*sizes, device=device))
            signal_numel = 1
            signal_sizes = x.size()[-signal_ndim:]
            for normalized, onesided in product((True, False), repeat=2):
                res = x.rfft(signal_ndim, normalized=normalized, onesided=onesided)
                if not onesided:  # check Hermitian symmetry
                    def test_one_sample(res, test_num=10):
                        idxs_per_dim = [torch.LongTensor(test_num).random_(s).tolist() for s in signal_sizes]
                        for idx in zip(*idxs_per_dim):
                            reflected_idx = tuple((s - i) % s for i, s in zip(idx, res.size()))
                            idx_val = res.__getitem__(idx)
                            reflected_val = res.__getitem__(reflected_idx)
                            self.assertEqual(idx_val[0], reflected_val[0], 'rfft hermitian symmetry on real part')
                            self.assertEqual(idx_val[1], -reflected_val[1], 'rfft hermitian symmetry on imaginary part')
                    if len(sizes) == signal_ndim:
                        test_one_sample(res)
                    else:
                        output_non_batch_shape = res.size()[-(signal_ndim + 1):]
                        flatten_batch_res = res.view(-1, *output_non_batch_shape)
                        nb = flatten_batch_res.size(0)
                        test_idxs = torch.LongTensor(min(nb, 4)).random_(nb)
                        for test_idx in test_idxs.tolist():
                            test_one_sample(flatten_batch_res[test_idx])
                    # compare with C2C
                    xc = torch.stack([x, torch.zeros_like(x)], -1)
                    xc_res = xc.fft(signal_ndim, normalized=normalized)
                    self.assertEqual(res, xc_res)
                test_input_signal_sizes = [signal_sizes]
                rec = res.irfft(signal_ndim, normalized=normalized,
                                onesided=onesided, signal_sizes=signal_sizes)
                self.assertEqual(x, rec, 1e-8, 'rfft and irfft')
                if not onesided:  # check that we can use C2C ifft
                    rec = res.ifft(signal_ndim, normalized=normalized)
                    self.assertEqual(x, rec.select(-1, 0), 1e-8, 'twosided rfft and ifft real')
                    self.assertEqual(rec.select(-1, 1).data.abs().mean(), 0, 1e-8, 'twosided rfft and ifft imaginary')

        # contiguous case
        _test_real((100,), 1)
        _test_real((10, 1, 10, 100), 1)
        _test_real((100, 100), 2)
        _test_real((2, 2, 5, 80, 60), 2)
        _test_real((50, 40, 70), 3)
        _test_real((30, 1, 50, 25, 20), 3)

        _test_complex((100, 2), 1)
        _test_complex((100, 100, 2), 1)
        _test_complex((100, 100, 2), 2)
        _test_complex((1, 20, 80, 60, 2), 2)
        _test_complex((50, 40, 70, 2), 3)
        _test_complex((6, 5, 50, 25, 20, 2), 3)

        # non-contiguous case
        _test_real((165,), 1, lambda x: x.narrow(0, 25, 100))  # input is not aligned to complex type
        _test_real((100, 100, 3), 1, lambda x: x[:, :, 0])
        _test_real((100, 100), 2, lambda x: x.t())
        _test_real((20, 100, 10, 10), 2, lambda x: x.view(20, 100, 100)[:, :60])
        _test_real((65, 80, 115), 3, lambda x: x[10:60, 13:53, 10:80])
        _test_real((30, 20, 50, 25), 3, lambda x: x.transpose(1, 2).transpose(2, 3))

        _test_complex((2, 100), 1, lambda x: x.t())
        _test_complex((100, 2), 1, lambda x: x.expand(100, 100, 2))
        _test_complex((300, 200, 3), 2, lambda x: x[:100, :100, 1:])  # input is not aligned to complex type
        _test_complex((20, 90, 110, 2), 2, lambda x: x[:, 5:85].narrow(2, 5, 100))
        _test_complex((40, 60, 3, 80, 2), 3, lambda x: x.transpose(2, 0).select(0, 2)[5:55, :, 10:])
        _test_complex((30, 55, 50, 22, 2), 3, lambda x: x[:, 3:53, 15:40, 1:21])

        # non-contiguous with strides not representable as aligned with complex type
        _test_complex((50,), 1, lambda x: x.as_strided([5, 5, 2], [3, 2, 1]))
        _test_complex((50,), 1, lambda x: x.as_strided([5, 5, 2], [4, 2, 2]))
        _test_complex((50,), 1, lambda x: x.as_strided([5, 5, 2], [4, 3, 1]))
        _test_complex((50,), 2, lambda x: x.as_strided([5, 5, 2], [3, 3, 1]))
        _test_complex((50,), 2, lambda x: x.as_strided([5, 5, 2], [4, 2, 2]))
        _test_complex((50,), 2, lambda x: x.as_strided([5, 5, 2], [4, 3, 1]))

    @unittest.skipIf(not TEST_MKL, "PyTorch is built without MKL support")
    def test_fft_ifft_rfft_irfft(self):
        self._test_fft_ifft_rfft_irfft(self)

    @staticmethod
    def _test_stft(self, device='cpu'):
        if not TEST_LIBROSA:
            raise unittest.SkipTest('librosa not found')

        def librosa_stft(x, n_fft, hop_length, win_length, window, center):
            if window is None:
                window = np.ones(n_fft if win_length is None else win_length)
            else:
                window = window.cpu().numpy()
            input_1d = x.dim() == 1
            if input_1d:
                x = x.view(1, -1)
            result = []
            for xi in x:
                ri = librosa.stft(xi.cpu().numpy(), n_fft, hop_length, win_length, window, center=center)
                result.append(torch.from_numpy(np.stack([ri.real, ri.imag], -1)))
            result = torch.stack(result, 0)
            if input_1d:
                result = result[0]
            return result

        def _test(sizes, n_fft, hop_length=None, win_length=None, win_sizes=None,
                  center=True, expected_error=None):
            x = torch.randn(*sizes, device=device)
            if win_sizes is not None:
                window = torch.randn(*win_sizes, device=device)
            else:
                window = None
            if expected_error is None:
                result = x.stft(n_fft, hop_length, win_length, window, center=center)
                ref_result = librosa_stft(x, n_fft, hop_length, win_length, window, center)
                self.assertEqual(result, ref_result, 7e-6, 'stft comparison against librosa')
            else:
                self.assertRaises(expected_error,
                                  lambda: x.stft(n_fft, hop_length, win_length, window, center=center))

        for center in [True, False]:
            _test((10,), 7, center=center)
            _test((10, 4000), 1024, center=center)

            _test((10,), 7, 2, center=center)
            _test((10, 4000), 1024, 512, center=center)

            _test((10,), 7, 2, win_sizes=(7,), center=center)
            _test((10, 4000), 1024, 512, win_sizes=(1024,), center=center)

            # spectral oversample
            _test((10,), 7, 2, win_length=5, center=center)
            _test((10, 4000), 1024, 512, win_length=100, center=center)

        _test((10, 4, 2), 1, 1, expected_error=RuntimeError)
        _test((10,), 11, 1, center=False, expected_error=RuntimeError)
        _test((10,), -1, 1, expected_error=RuntimeError)
        _test((10,), 3, win_length=5, expected_error=RuntimeError)
        _test((10,), 5, 4, win_sizes=(11,), expected_error=RuntimeError)
        _test((10,), 5, 4, win_sizes=(1, 1), expected_error=RuntimeError)

    def test_stft(self):
        self._test_stft(self)

    @unittest.skip("Not implemented yet")
    def test_conv2(self):
        x = torch.rand(math.floor(torch.uniform(50, 100)), math.floor(torch.uniform(50, 100)))
        k = torch.rand(math.floor(torch.uniform(10, 20)), math.floor(torch.uniform(10, 20)))
        imvc = torch.conv2(x, k)
        imvc2 = torch.conv2(x, k, 'V')
        imfc = torch.conv2(x, k, 'F')

        ki = k.clone()
        ks = k.storage()
        kis = ki.storage()
        for i in range(ks.size() - 1, 0, -1):
            kis[ks.size() - i + 1] = ks[i]
        # for i=ks.size(), 1, -1 do kis[ks.size()-i+1]=ks[i] end
        imvx = torch.xcorr2(x, ki)
        imvx2 = torch.xcorr2(x, ki, 'V')
        imfx = torch.xcorr2(x, ki, 'F')

        self.assertEqual(imvc, imvc2, 0, 'torch.conv2')
        self.assertEqual(imvc, imvx, 0, 'torch.conv2')
        self.assertEqual(imvc, imvx2, 0, 'torch.conv2')
        self.assertEqual(imfc, imfx, 0, 'torch.conv2')
        self.assertLessEqual(math.abs(x.dot(x) - torch.xcorr2(x, x)[0][0]), 1e-10, 'torch.conv2')

        xx = torch.Tensor(2, x.size(1), x.size(2))
        xx[1].copy_(x)
        xx[2].copy_(x)
        kk = torch.Tensor(2, k.size(1), k.size(2))
        kk[1].copy_(k)
        kk[2].copy_(k)

        immvc = torch.conv2(xx, kk)
        immvc2 = torch.conv2(xx, kk, 'V')
        immfc = torch.conv2(xx, kk, 'F')

        self.assertEqual(immvc[0], immvc[1], 0, 'torch.conv2')
        self.assertEqual(immvc[0], imvc, 0, 'torch.conv2')
        self.assertEqual(immvc2[0], imvc2, 0, 'torch.conv2')
        self.assertEqual(immfc[0], immfc[1], 0, 'torch.conv2')
        self.assertEqual(immfc[0], imfc, 0, 'torch.conv2')

    @unittest.skip("Not implemented yet")
    def test_conv3(self):
        x = torch.rand(math.floor(torch.uniform(20, 40)),
                       math.floor(torch.uniform(20, 40)),
                       math.floor(torch.uniform(20, 40)))
        k = torch.rand(math.floor(torch.uniform(5, 10)),
                       math.floor(torch.uniform(5, 10)),
                       math.floor(torch.uniform(5, 10)))
        imvc = torch.conv3(x, k)
        imvc2 = torch.conv3(x, k, 'V')
        imfc = torch.conv3(x, k, 'F')

        ki = k.clone()
        ks = k.storage()
        kis = ki.storage()
        for i in range(ks.size() - 1, 0, -1):
            kis[ks.size() - i + 1] = ks[i]
        imvx = torch.xcorr3(x, ki)
        imvx2 = torch.xcorr3(x, ki, 'V')
        imfx = torch.xcorr3(x, ki, 'F')

        self.assertEqual(imvc, imvc2, 0, 'torch.conv3')
        self.assertEqual(imvc, imvx, 0, 'torch.conv3')
        self.assertEqual(imvc, imvx2, 0, 'torch.conv3')
        self.assertEqual(imfc, imfx, 0, 'torch.conv3')
        self.assertLessEqual(math.abs(x.dot(x) - torch.xcorr3(x, x)[0][0][0]), 4e-10, 'torch.conv3')

        xx = torch.Tensor(2, x.size(1), x.size(2), x.size(3))
        xx[1].copy_(x)
        xx[2].copy_(x)
        kk = torch.Tensor(2, k.size(1), k.size(2), k.size(3))
        kk[1].copy_(k)
        kk[2].copy_(k)

        immvc = torch.conv3(xx, kk)
        immvc2 = torch.conv3(xx, kk, 'V')
        immfc = torch.conv3(xx, kk, 'F')

        self.assertEqual(immvc[0], immvc[1], 0, 'torch.conv3')
        self.assertEqual(immvc[0], imvc, 0, 'torch.conv3')
        self.assertEqual(immvc2[0], imvc2, 0, 'torch.conv3')
        self.assertEqual(immfc[0], immfc[1], 0, 'torch.conv3')
        self.assertEqual(immfc[0], imfc, 0, 'torch.conv3')

    @unittest.skip("Not implemented yet")
    def _test_conv_corr_eq(self, fn, fn_2_to_3):
        ix = math.floor(random.randint(20, 40))
        iy = math.floor(random.randint(20, 40))
        iz = math.floor(random.randint(20, 40))
        kx = math.floor(random.randint(5, 10))
        ky = math.floor(random.randint(5, 10))
        kz = math.floor(random.randint(5, 10))

        x = torch.rand(ix, iy, iz)
        k = torch.rand(kx, ky, kz)

        o3 = fn(x, k)
        o32 = torch.zeros(o3.size())
        fn_2_to_3(x, k, o3, o32)
        self.assertEqual(o3, o32)

    @unittest.skip("Not implemented yet")
    def test_xcorr3_xcorr2_eq(self):
        def reference(x, k, o3, o32):
            for i in range(o3.size(1)):
                for j in range(k.size(1)):
                    o32[i].add(torch.xcorr2(x[i + j - 1], k[j]))
        self._test_conv_corr_eq(torch.xcorr3, reference)

    @unittest.skip("Not implemented yet")
    def test_xcorr3_xcorr2_eq_full(self):
        def reference(x, k, o3, o32):
            for i in range(x.size(1)):
                for j in range(k.size(1)):
                    o32[i].add(torch.xcorr2(x[i], k[k.size(1) - j + 1], 'F'))
        self._test_conv_corr_eq(lambda x, k: torch.xcorr3(x, k, 'F'), reference)

    @unittest.skip("Not implemented yet")
    def test_conv3_conv2_eq_valid(self):
        def reference(x, k, o3, o32):
            for i in range(o3.size(1)):
                for j in range(k.size(1)):
                    o32[i].add(torch.conv2(x[i + j - 1], k[k.size(1) - j + 1]))
        self._test_conv_corr_eq(torch.conv3, reference)

    @unittest.skip("Not implemented yet")
    def test_fconv3_fconv2_eq(self):
        def reference(x, k, o3, o32):
            for i in range(o3.size(1)):
                for j in range(k.size(1)):
                    o32[i + j - 1].add(torch.conv2(x[i], k[j], 'F'))
        self._test_conv_corr_eq(lambda x, k: torch.conv3(x, k, 'F'), reference)

    def test_logical(self):
        x = torch.rand(100, 100) * 2 - 1

        xgt = torch.gt(x, 1)
        xlt = torch.lt(x, 1)

        xeq = torch.eq(x, 1)
        xne = torch.ne(x, 1)

        neqs = xgt + xlt
        all = neqs + xeq
        self.assertEqual(neqs.long().sum(), xne.long().sum(), 0)
        self.assertEqual(x.nelement(), all.long().sum())

    def test_isfinite(self):
        x = torch.Tensor([1, inf, 2, -inf, nan, -10])
        self.assertEqual(torch.isfinite(x), torch.ByteTensor([1, 0, 1, 0, 0, 1]))

    def test_isfinite_int(self):
        x = torch.tensor([1, 2, 3])
        self.assertEqual(torch.isfinite(x), torch.ByteTensor([1, 1, 1]))

    @staticmethod
    def _test_isinf(self, cast):
        t1 = cast(torch.Tensor([1, inf, 2, -inf, nan]))
        t2 = cast(torch.ByteTensor([1, 2, 3]))
        t3 = cast(torch.CharTensor([1, 2, 3]))
        t4 = cast(torch.ShortTensor([1, 2, 3]))
        t5 = cast(torch.IntTensor([1, 2, 3]))
        t6 = cast(torch.LongTensor([1, 2, 3]))
        self.assertEqual(torch.isinf(t1), cast(torch.ByteTensor([0, 1, 0, 1, 0])))
        self.assertEqual(torch.isinf(t2), cast(torch.ByteTensor([0, 0, 0])))
        self.assertEqual(torch.isinf(t3), cast(torch.ByteTensor([0, 0, 0])))
        self.assertEqual(torch.isinf(t4), cast(torch.ByteTensor([0, 0, 0])))
        self.assertEqual(torch.isinf(t5), cast(torch.ByteTensor([0, 0, 0])))
        self.assertEqual(torch.isinf(t6), cast(torch.ByteTensor([0, 0, 0])))

    def test_isinf(self):
        self._test_isinf(self, lambda t: t)

    def test_isnan(self):
        x = torch.Tensor([1, nan, 2])
        self.assertEqual(torch.isnan(x), torch.ByteTensor([0, 1, 0]))

    def test_RNGState(self):
        state = torch.get_rng_state()
        stateCloned = state.clone()
        before = torch.rand(1000)

        self.assertEqual(state.ne(stateCloned).long().sum(), 0, 0)

        torch.set_rng_state(state)
        after = torch.rand(1000)
        self.assertEqual(before, after, 0)

    def test_RNGStateAliasing(self):
        # Fork the random number stream at this point
        gen = torch.Generator()
        gen.set_state(torch.get_rng_state())
        self.assertEqual(gen.get_state(), torch.get_rng_state())

        target_value = torch.rand(1000)
        # Dramatically alter the internal state of the main generator
        _ = torch.rand(100000)
        forked_value = torch.rand(1000, generator=gen)
        self.assertEqual(target_value, forked_value, 0, "RNG has not forked correctly.")

    def test_RNG_after_pickle(self):
        torch.random.manual_seed(100)
        before = torch.rand(10)

        torch.random.manual_seed(100)
        buf = io.BytesIO()
        tensor = torch.Tensor([1, 2, 3])
        ForkingPickler(buf, pickle.HIGHEST_PROTOCOL).dump(tensor)
        after = torch.rand(10)

        self.assertEqual(before, after, 0)

    def test_boxMullerState(self):
        torch.manual_seed(123)
        odd_number = 101
        seeded = torch.randn(odd_number)
        state = torch.get_rng_state()
        midstream = torch.randn(odd_number)
        torch.set_rng_state(state)
        repeat_midstream = torch.randn(odd_number)
        torch.manual_seed(123)
        reseeded = torch.randn(odd_number)
        self.assertEqual(midstream, repeat_midstream, 0,
                         'get_rng_state/set_rng_state not generating same sequence of normally distributed numbers')
        self.assertEqual(seeded, reseeded, 0,
                         'repeated calls to manual_seed not generating same sequence of normally distributed numbers')

    def test_manual_seed(self):
        rng_state = torch.get_rng_state()
        torch.manual_seed(2)
        x = torch.randn(100)
        self.assertEqual(torch.initial_seed(), 2)
        torch.manual_seed(2)
        y = torch.randn(100)
        self.assertEqual(x, y)
        torch.set_rng_state(rng_state)

    @staticmethod
    def _test_cholesky(self, cast):
        x = cast(torch.rand(10, 10) + 1e-1)
        A = torch.mm(x, x.t())

        # default Case
        C = torch.cholesky(A)
        B = torch.mm(C, C.t())
        self.assertEqual(A, B, 1e-14)

        # test Upper Triangular
        U = torch.cholesky(A, True)
        B = torch.mm(U.t(), U)
        self.assertEqual(A, B, 1e-14, 'cholesky (upper) did not allow rebuilding the original matrix')

        # test Lower Triangular
        L = torch.cholesky(A, False)
        B = torch.mm(L, L.t())
        self.assertEqual(A, B, 1e-14, 'cholesky (lower) did not allow rebuilding the original matrix')

    @skipIfNoLapack
    def test_cholesky(self):
        self._test_cholesky(self, lambda t: t)

    @staticmethod
    def _test_cholesky_batched(self, cast):
        from common_utils import random_symmetric_pd_matrix

        def cholesky_test_helper(n, batch_dims, cast, upper):
            A = cast(random_symmetric_pd_matrix(n, *batch_dims))
            cholesky_exp = torch.stack([m.cholesky(upper=upper) for m in A.reshape(-1, n, n)])
            cholesky_exp = cholesky_exp.reshape_as(A)
            self.assertEqual(cholesky_exp, torch.cholesky(A, upper=upper))

        for upper, batchsize in product([True, False], [(3,), (3, 4), (2, 3, 4)]):
            cholesky_test_helper(3, batchsize, cast, upper)

    @skipIfNoLapack
    def test_cholesky_batched(self):
        self._test_cholesky_batched(self, lambda t: t)

    @staticmethod
    def _test_cholesky_solve(self, cast):
        a = torch.Tensor(((6.80, -2.11, 5.66, 5.97, 8.23),
                          (-6.05, -3.30, 5.36, -4.44, 1.08),
                          (-0.45, 2.58, -2.70, 0.27, 9.04),
                          (8.32, 2.71, 4.35, -7.17, 2.14),
                          (-9.67, -5.14, -7.26, 6.08, -6.87))).t()
        b = torch.Tensor(((4.02, 6.19, -8.22, -7.57, -3.03),
                          (-1.56, 4.00, -8.67, 1.75, 2.86),
                          (9.81, -4.09, -4.57, -8.61, 8.99))).t()

        # make sure 'a' is symmetric PSD
        a = torch.mm(a, a.t())
        a, b = cast(a), cast(b)

        # upper Triangular Test
        U = torch.cholesky(a, True)
        x = torch.cholesky_solve(b, U, True)
        self.assertLessEqual(b.dist(torch.mm(a, x)), 1e-12)

        # lower Triangular Test
        L = torch.cholesky(a, False)
        x = torch.cholesky_solve(b, L, False)
        self.assertLessEqual(b.dist(torch.mm(a, x)), 1e-12)

        # default arg Test
        L_def = torch.cholesky(a)
        x_def = torch.cholesky_solve(b, L_def)
        self.assertLessEqual(b.dist(torch.mm(a, x_def)), 1e-12)

    @skipIfNoLapack
    def test_cholesky_solve(self):
        self._test_cholesky_solve(self, lambda t: t)

    @staticmethod
    def _test_cholesky_solve_batched(self, cast):
        from common_utils import random_symmetric_pd_matrix

        def cholesky_solve_test_helper(A_dims, b_dims, cast, upper):
            A = cast(random_symmetric_pd_matrix(*A_dims))
            L = torch.cholesky(A, upper)
            b = cast(torch.randn(*b_dims))
            return A, L, b

        for upper in [True, False]:
            # test against cholesky_solve: one batch with both choices of upper
            A, L, b = cholesky_solve_test_helper((5, 1), (1, 5, 10), cast, upper)
            x_exp = torch.cholesky_solve(b.squeeze(0), L.squeeze(0), upper=upper)
            x = torch.cholesky_solve(b, L, upper=upper)
            self.assertEqual(x, x_exp.unsqueeze(0))

            # test against cholesky_solve in a loop: four batches with both choices of upper
            A, L, b = cholesky_solve_test_helper((5, 4), (4, 5, 10), cast, upper)
            x_exp_list = []
            for i in range(4):
                x_exp = torch.cholesky_solve(b[i], L[i], upper=upper)
                x_exp_list.append(x_exp)
            x_exp = torch.stack(x_exp_list)

            x = torch.cholesky_solve(b, L, upper=upper)
            self.assertEqual(x, x_exp)

            # basic correctness test
            A, L, b = cholesky_solve_test_helper((5, 3), (3, 5, 10), cast, upper)
            x = torch.cholesky_solve(b, L, upper)
            self.assertLessEqual(b.dist(torch.matmul(A, x)), 1e-12)

            # Test non-contiguous inputs.
            if not TEST_NUMPY:
                return
            from numpy.linalg import solve
            A = random_symmetric_pd_matrix(2, 2)
            b = torch.randn(2, 2, 2)
            x_exp = torch.Tensor(solve(A.permute(0, 2, 1).numpy(), b.permute(2, 1, 0).numpy()))
            A = cast(A).permute(0, 2, 1)
            b = cast(b).permute(2, 1, 0)
            assert not A.is_contiguous() and not b.is_contiguous(), "contiguous inputs"
            L = torch.cholesky(A, upper)
            x = torch.cholesky_solve(b, L, upper=upper)
            self.assertEqual(x, cast(x_exp))

    @skipIfNoLapack
    def test_cholesky_solve_batched(self):
        self._test_cholesky_solve_batched(self, lambda t: t)

    @staticmethod
    def _test_cholesky_solve_batched_dims(self, cast):
        if not TEST_NUMPY:
            return

        from numpy.linalg import solve
        from common_utils import random_symmetric_pd_matrix

        def run_test(A_dims, b_dims, cast, upper):
            A = random_symmetric_pd_matrix(*A_dims)
            b = torch.randn(*b_dims)
            x_exp = torch.Tensor(solve(A.numpy(), b.numpy()))
            A, b = cast(A), cast(b)
            L = torch.cholesky(A, upper)
            x = torch.cholesky_solve(b, L, upper=upper)
            self.assertEqual(x, cast(x_exp))

        for upper in [True, False]:
            # test against numpy.linalg.solve
            run_test((4, 2, 1, 3), (2, 1, 3, 4, 6), cast, upper)  # no broadcasting
            run_test((4, 2, 1, 3), (4, 6), cast, upper)  # broadcasting b
            run_test((4,), (2, 1, 3, 4, 2), cast, upper)  # broadcasting A
            run_test((4, 1, 3, 1), (2, 1, 3, 4, 5), cast, upper)  # broadcasting A & b

    @skipIfNoLapack
    def test_cholesky_solve_batched_dims(self):
        self._test_cholesky_solve_batched_dims(self, lambda t: t)

    @skipIfNoLapack
    def test_potri(self):
        a = torch.Tensor(((6.80, -2.11, 5.66, 5.97, 8.23),
                          (-6.05, -3.30, 5.36, -4.44, 1.08),
                          (-0.45, 2.58, -2.70, 0.27, 9.04),
                          (8.32, 2.71, 4.35, -7.17, 2.14),
                          (-9.67, -5.14, -7.26, 6.08, -6.87))).t()

        # make sure 'a' is symmetric PSD
        a = torch.mm(a, a.t())

        # compute inverse directly
        inv0 = torch.inverse(a)

        # default case
        chol = torch.cholesky(a)
        inv1 = torch.potri(chol, False)
        self.assertLessEqual(inv0.dist(inv1), 1e-12)

        # upper Triangular Test
        chol = torch.cholesky(a, True)
        inv1 = torch.potri(chol, True)
        self.assertLessEqual(inv0.dist(inv1), 1e-12)

        # lower Triangular Test
        chol = torch.cholesky(a, False)
        inv1 = torch.potri(chol, False)
        self.assertLessEqual(inv0.dist(inv1), 1e-12)

    @skipIfNoLapack
    def test_pstrf(self):
        def checkPsdCholesky(a, uplo, inplace):
            if inplace:
                u = torch.empty_like(a)
                piv = a.new(a.size(0)).int()
                kwargs = {'out': (u, piv)}
            else:
                kwargs = {}
            args = [a]

            if uplo is not None:
                args += [uplo]

            u, piv = torch.pstrf(*args, **kwargs)

            if uplo is False:
                a_reconstructed = torch.mm(u, u.t())
            else:
                a_reconstructed = torch.mm(u.t(), u)

            piv = piv.long()
            a_permuted = a.index_select(0, piv).index_select(1, piv)
            self.assertEqual(a_permuted, a_reconstructed, 1e-14)

        dimensions = ((5, 1), (5, 3), (5, 5), (10, 10))
        for dim in dimensions:
            m = torch.Tensor(*dim).uniform_()
            a = torch.mm(m, m.t())
            # add a small number to the diagonal to make the matrix numerically positive semidefinite
            for i in range(m.size(0)):
                a[i][i] = a[i][i] + 1e-7
            for inplace in (True, False):
                for uplo in (None, True, False):
                    checkPsdCholesky(a, uplo, inplace)

    def test_numel(self):
        b = torch.ByteTensor(3, 100, 100)
        self.assertEqual(b.nelement(), 3 * 100 * 100)
        self.assertEqual(b.numel(), 3 * 100 * 100)

    def _consecutive(self, size, start=1):
        sequence = torch.ones(int(torch.Tensor(size).prod(0))).cumsum(0)
        sequence.add_(start - 1)
        return sequence.resize_(*size)

    @staticmethod
    def _test_index(self, conv_fn):

        def consec(size, start=1):
            sequence = torch.ones(int(torch.Tensor(size).prod(0))).cumsum(0)
            sequence.add_(start - 1)
            return sequence.view(*size)

        reference = conv_fn(consec((3, 3, 3)))

        # empty tensor indexing
        self.assertEqual(reference[conv_fn(torch.LongTensor())], reference.new(0, 3, 3))

        self.assertEqual(reference[0], consec((3, 3)), 0)
        self.assertEqual(reference[1], consec((3, 3), 10), 0)
        self.assertEqual(reference[2], consec((3, 3), 19), 0)
        self.assertEqual(reference[0, 1], consec((3,), 4), 0)
        self.assertEqual(reference[0:2], consec((2, 3, 3)), 0)
        self.assertEqual(reference[2, 2, 2], 27, 0)
        self.assertEqual(reference[:], consec((3, 3, 3)), 0)

        # indexing with Ellipsis
        self.assertEqual(reference[..., 2], torch.Tensor([[3, 6, 9],
                                                          [12, 15, 18],
                                                          [21, 24, 27]]), 0)
        self.assertEqual(reference[0, ..., 2], torch.Tensor([3, 6, 9]), 0)
        self.assertEqual(reference[..., 2], reference[:, :, 2], 0)
        self.assertEqual(reference[0, ..., 2], reference[0, :, 2], 0)
        self.assertEqual(reference[0, 2, ...], reference[0, 2], 0)
        self.assertEqual(reference[..., 2, 2, 2], 27, 0)
        self.assertEqual(reference[2, ..., 2, 2], 27, 0)
        self.assertEqual(reference[2, 2, ..., 2], 27, 0)
        self.assertEqual(reference[2, 2, 2, ...], 27, 0)
        self.assertEqual(reference[...], reference, 0)

        reference_5d = conv_fn(consec((3, 3, 3, 3, 3)))
        self.assertEqual(reference_5d[..., 1, 0], reference_5d[:, :, :, 1, 0], 0)
        self.assertEqual(reference_5d[2, ..., 1, 0], reference_5d[2, :, :, 1, 0], 0)
        self.assertEqual(reference_5d[2, 1, 0, ..., 1], reference_5d[2, 1, 0, :, 1], 0)
        self.assertEqual(reference_5d[...], reference_5d, 0)

        # LongTensor indexing
        reference = conv_fn(consec((5, 5, 5)))
        idx = conv_fn(torch.LongTensor([2, 4]))
        self.assertEqual(reference[idx], torch.stack([reference[2], reference[4]]))
        # TODO: enable one indexing is implemented like in numpy
        # self.assertEqual(reference[2, idx], torch.stack([reference[2, 2], reference[2, 4]]))
        # self.assertEqual(reference[3, idx, 1], torch.stack([reference[3, 2], reference[3, 4]])[:, 1])

        # None indexing
        self.assertEqual(reference[2, None], reference[2].unsqueeze(0))
        self.assertEqual(reference[2, None, None], reference[2].unsqueeze(0).unsqueeze(0))
        self.assertEqual(reference[2:4, None], reference[2:4].unsqueeze(1))
        self.assertEqual(reference[None, 2, None, None], reference.unsqueeze(0)[:, 2].unsqueeze(0).unsqueeze(0))
        self.assertEqual(reference[None, 2:5, None, None], reference.unsqueeze(0)[:, 2:5].unsqueeze(2).unsqueeze(2))

        # indexing 0-length slice
        self.assertEqual(torch.empty(0, 5, 5), reference[slice(0)])
        self.assertEqual(torch.empty(0, 5), reference[slice(0), 2])
        self.assertEqual(torch.empty(0, 5), reference[2, slice(0)])
        self.assertEqual(torch.tensor([]), reference[2, 1:1, 2])

        # indexing with step
        reference = consec((10, 10, 10))
        self.assertEqual(reference[1:5:2], torch.stack([reference[1], reference[3]], 0))
        self.assertEqual(reference[1:6:2], torch.stack([reference[1], reference[3], reference[5]], 0))
        self.assertEqual(reference[1:9:4], torch.stack([reference[1], reference[5]], 0))
        self.assertEqual(reference[2:4, 1:5:2], torch.stack([reference[2:4, 1], reference[2:4, 3]], 1))
        self.assertEqual(reference[3, 1:6:2], torch.stack([reference[3, 1], reference[3, 3], reference[3, 5]], 0))
        self.assertEqual(reference[None, 2, 1:9:4], torch.stack([reference[2, 1], reference[2, 5]], 0).unsqueeze(0))
        self.assertEqual(reference[:, 2, 1:6:2],
                         torch.stack([reference[:, 2, 1], reference[:, 2, 3], reference[:, 2, 5]], 1))

        lst = [list(range(i, i + 10)) for i in range(0, 100, 10)]
        tensor = conv_fn(torch.DoubleTensor(lst))
        for _i in range(100):
            idx1_start = random.randrange(10)
            idx1_end = idx1_start + random.randrange(1, 10 - idx1_start + 1)
            idx1_step = random.randrange(1, 8)
            idx1 = slice(idx1_start, idx1_end, idx1_step)
            if random.randrange(2) == 0:
                idx2_start = random.randrange(10)
                idx2_end = idx2_start + random.randrange(1, 10 - idx2_start + 1)
                idx2_step = random.randrange(1, 8)
                idx2 = slice(idx2_start, idx2_end, idx2_step)
                lst_indexed = list(map(lambda l: l[idx2], lst[idx1]))
                tensor_indexed = tensor[idx1, idx2]
            else:
                lst_indexed = lst[idx1]
                tensor_indexed = tensor[idx1]
            self.assertEqual(torch.DoubleTensor(lst_indexed), tensor_indexed)

        self.assertRaises(ValueError, lambda: reference[1:9:0])
        self.assertRaises(ValueError, lambda: reference[1:9:-1])

        self.assertRaises(IndexError, lambda: reference[1, 1, 1, 1])
        self.assertRaises(IndexError, lambda: reference[1, 1, 1, 1:1])
        self.assertRaises(IndexError, lambda: reference[3, 3, 3, 3, 3, 3, 3, 3])

        self.assertRaises(IndexError, lambda: reference[0.0])
        self.assertRaises(TypeError, lambda: reference[0.0:2.0])
        self.assertRaises(IndexError, lambda: reference[0.0, 0.0:2.0])
        self.assertRaises(IndexError, lambda: reference[0.0, :, 0.0:2.0])
        self.assertRaises(IndexError, lambda: reference[0.0, ..., 0.0:2.0])
        self.assertRaises(IndexError, lambda: reference[0.0, :, 0.0])

        def delitem():
            del reference[0]

        self.assertRaises(TypeError, delitem)

    def test_index(self):
        self._test_index(self, lambda x: x)

    @staticmethod
    def _test_advancedindex(self, conv_fn):
        # Tests for Integer Array Indexing, Part I - Purely integer array
        # indexing

        def consec(size, start=1):
            numel = reduce(lambda x, y: x * y, size, 1)
            sequence = torch.ones(numel).cumsum(0)
            sequence.add_(start - 1)
            return sequence.view(*size)

        # pick a random valid indexer type
        def ri(indices):
            choice = random.randint(0, 2)
            if choice == 0:
                return conv_fn(torch.LongTensor(indices))
            elif choice == 1:
                return list(indices)
            else:
                return tuple(indices)

        def validate_indexing(x):
            self.assertEqual(x[[0]], consec((1,)))
            self.assertEqual(x[ri([0]), ], consec((1,)))
            self.assertEqual(x[ri([3]), ], consec((1,), 4))
            self.assertEqual(x[[2, 3, 4]], consec((3,), 3))
            self.assertEqual(x[ri([2, 3, 4]), ], consec((3,), 3))
            self.assertEqual(x[ri([0, 2, 4]), ], torch.Tensor([1, 3, 5]))

        def validate_setting(x):
            dtype = x.type()
            x[[0]] = -2
            self.assertEqual(x[[0]], torch.Tensor([-2]).type(dtype))
            x[[0]] = -1
            self.assertEqual(x[ri([0]), ], torch.Tensor([-1]).type(dtype))
            x[[2, 3, 4]] = 4
            self.assertEqual(x[[2, 3, 4]], torch.Tensor([4, 4, 4]).type(dtype))
            x[ri([2, 3, 4]), ] = 3
            self.assertEqual(x[ri([2, 3, 4]), ], torch.Tensor([3, 3, 3]).type(dtype))
            x[ri([0, 2, 4]), ] = conv_fn(torch.Tensor([5, 4, 3])).type(dtype)
            self.assertEqual(x[ri([0, 2, 4]), ], torch.Tensor([5, 4, 3]).type(dtype))

        # First, we will test indexing to generate return values

        # Case 1: Purely Integer Array Indexing
        reference = conv_fn(consec((10,)))
        validate_indexing(reference)
        validate_indexing(reference.type(torch.half))

        # setting values
        validate_setting(reference)
        validate_setting(reference.type(torch.half))

        # Tensor with stride != 1

        # strided is [1, 3, 5, 7]
        reference = conv_fn(consec((10,)))
        strided = conv_fn(torch.Tensor())
        strided.set_(reference.storage(), storage_offset=0,
                     size=torch.Size([4]), stride=[2])

        self.assertEqual(strided[[0]], torch.Tensor([1]))
        self.assertEqual(strided[ri([0]), ], torch.Tensor([1]))
        self.assertEqual(strided[ri([3]), ], torch.Tensor([7]))
        self.assertEqual(strided[[1, 2]], torch.Tensor([3, 5]))
        self.assertEqual(strided[ri([1, 2]), ], torch.Tensor([3, 5]))
        self.assertEqual(strided[ri([[2, 1], [0, 3]]), ],
                         torch.Tensor([[5, 3], [1, 7]]))

        # stride is [4, 8]
        strided = conv_fn(torch.Tensor())
        strided.set_(reference.storage(), storage_offset=4,
                     size=torch.Size([2]), stride=[4])
        self.assertEqual(strided[[0]], torch.Tensor([5]))
        self.assertEqual(strided[ri([0]), ], torch.Tensor([5]))
        self.assertEqual(strided[ri([1]), ], torch.Tensor([9]))
        self.assertEqual(strided[[0, 1]], torch.Tensor([5, 9]))
        self.assertEqual(strided[ri([0, 1]), ], torch.Tensor([5, 9]))
        self.assertEqual(strided[ri([[0, 1], [1, 0]]), ],
                         torch.Tensor([[5, 9], [9, 5]]))

        # reference is 1 2
        #              3 4
        #              5 6
        reference = conv_fn(consec((3, 2)))
        self.assertEqual(reference[ri([0, 1, 2]), ri([0])], torch.Tensor([1, 3, 5]))
        self.assertEqual(reference[ri([0, 1, 2]), ri([1])], torch.Tensor([2, 4, 6]))
        self.assertEqual(reference[ri([0]), ri([0])], consec((1,)))
        self.assertEqual(reference[ri([2]), ri([1])], consec((1,), 6))
        self.assertEqual(reference[[ri([0, 0]), ri([0, 1])]], torch.Tensor([1, 2]))
        self.assertEqual(reference[[ri([0, 1, 1, 0, 2]), ri([1])]],
                         torch.Tensor([2, 4, 4, 2, 6]))
        self.assertEqual(reference[[ri([0, 0, 1, 1]), ri([0, 1, 0, 0])]],
                         torch.Tensor([1, 2, 3, 3]))

        rows = ri([[0, 0],
                   [1, 2]])
        columns = [0],
        self.assertEqual(reference[rows, columns], torch.Tensor([[1, 1],
                                                                [3, 5]]))

        rows = ri([[0, 0],
                   [1, 2]])
        columns = ri([1, 0])
        self.assertEqual(reference[rows, columns], torch.Tensor([[2, 1],
                                                                [4, 5]]))
        rows = ri([[0, 0],
                   [1, 2]])
        columns = ri([[0, 1],
                      [1, 0]])
        self.assertEqual(reference[rows, columns], torch.Tensor([[1, 2],
                                                                [4, 5]]))

        # setting values
        reference[ri([0]), ri([1])] = -1
        self.assertEqual(reference[ri([0]), ri([1])], torch.Tensor([-1]))
        reference[ri([0, 1, 2]), ri([0])] = conv_fn(torch.Tensor([-1, 2, -4]))
        self.assertEqual(reference[ri([0, 1, 2]), ri([0])], torch.Tensor([-1,
                         2, -4]))
        reference[rows, columns] = conv_fn(torch.Tensor([[4, 6], [2, 3]]))
        self.assertEqual(reference[rows, columns],
                         torch.Tensor([[4, 6], [2, 3]]))

        # Verify still works with Transposed (i.e. non-contiguous) Tensors

        reference = conv_fn(torch.Tensor([[0, 1, 2, 3],
                                          [4, 5, 6, 7],
                                          [8, 9, 10, 11]])).t_()

        # Transposed: [[0, 4, 8],
        #              [1, 5, 9],
        #              [2, 6, 10],
        #              [3, 7, 11]]

        self.assertEqual(reference[ri([0, 1, 2]), ri([0])], torch.Tensor([0, 1,
                         2]))
        self.assertEqual(reference[ri([0, 1, 2]), ri([1])], torch.Tensor([4, 5,
                         6]))
        self.assertEqual(reference[ri([0]), ri([0])], torch.Tensor([0]))
        self.assertEqual(reference[ri([2]), ri([1])], torch.Tensor([6]))
        self.assertEqual(reference[[ri([0, 0]), ri([0, 1])]], torch.Tensor([0, 4]))
        self.assertEqual(reference[[ri([0, 1, 1, 0, 3]), ri([1])]],
                         torch.Tensor([4, 5, 5, 4, 7]))
        self.assertEqual(reference[[ri([0, 0, 1, 1]), ri([0, 1, 0, 0])]],
                         torch.Tensor([0, 4, 1, 1]))

        rows = ri([[0, 0],
                   [1, 2]])
        columns = [0],
        self.assertEqual(reference[rows, columns], torch.Tensor([[0, 0],
                                                                [1, 2]]))

        rows = ri([[0, 0],
                   [1, 2]])
        columns = ri([1, 0])
        self.assertEqual(reference[rows, columns], torch.Tensor([[4, 0],
                                                                [5, 2]]))
        rows = ri([[0, 0],
                   [1, 3]])
        columns = ri([[0, 1],
                      [1, 2]])
        self.assertEqual(reference[rows, columns], torch.Tensor([[0, 4],
                                                                [5, 11]]))

        # setting values
        reference[ri([0]), ri([1])] = -1
        self.assertEqual(reference[ri([0]), ri([1])], torch.Tensor([-1]))
        reference[ri([0, 1, 2]), ri([0])] = conv_fn(torch.Tensor([-1, 2, -4]))
        self.assertEqual(reference[ri([0, 1, 2]), ri([0])], torch.Tensor([-1,
                         2, -4]))
        reference[rows, columns] = conv_fn(torch.Tensor([[4, 6], [2, 3]]))
        self.assertEqual(reference[rows, columns],
                         torch.Tensor([[4, 6], [2, 3]]))

        # stride != 1

        # strided is [[1 3 5 7],
        #             [9 11 13 15]]

        reference = conv_fn(torch.arange(0., 24).view(3, 8))
        strided = conv_fn(torch.Tensor())
        strided.set_(reference.storage(), 1, size=torch.Size([2, 4]),
                     stride=[8, 2])

        self.assertEqual(strided[ri([0, 1]), ri([0])], torch.Tensor([1, 9]))
        self.assertEqual(strided[ri([0, 1]), ri([1])], torch.Tensor([3, 11]))
        self.assertEqual(strided[ri([0]), ri([0])], torch.Tensor([1]))
        self.assertEqual(strided[ri([1]), ri([3])], torch.Tensor([15]))
        self.assertEqual(strided[[ri([0, 0]), ri([0, 3])]], torch.Tensor([1, 7]))
        self.assertEqual(strided[[ri([1]), ri([0, 1, 1, 0, 3])]],
                         torch.Tensor([9, 11, 11, 9, 15]))
        self.assertEqual(strided[[ri([0, 0, 1, 1]), ri([0, 1, 0, 0])]],
                         torch.Tensor([1, 3, 9, 9]))

        rows = ri([[0, 0],
                   [1, 1]])
        columns = [0],
        self.assertEqual(strided[rows, columns], torch.Tensor([[1, 1],
                                                              [9, 9]]))

        rows = ri([[0, 1],
                   [1, 0]])
        columns = ri([1, 2])
        self.assertEqual(strided[rows, columns], torch.Tensor([[3, 13],
                                                              [11, 5]]))
        rows = ri([[0, 0],
                   [1, 1]])
        columns = ri([[0, 1],
                      [1, 2]])
        self.assertEqual(strided[rows, columns], torch.Tensor([[1, 3],
                                                              [11, 13]]))

        # setting values

        # strided is [[10, 11],
        #             [17, 18]]

        reference = conv_fn(torch.arange(0., 24).view(3, 8))
        strided = conv_fn(torch.Tensor())
        strided.set_(reference.storage(), 10, size=torch.Size([2, 2]),
                     stride=[7, 1])
        self.assertEqual(strided[ri([0]), ri([1])], torch.Tensor([11]))
        strided[ri([0]), ri([1])] = -1
        self.assertEqual(strided[ri([0]), ri([1])], torch.Tensor([-1]))

        reference = conv_fn(torch.arange(0., 24).view(3, 8))
        strided = conv_fn(torch.Tensor())
        strided.set_(reference.storage(), 10, size=torch.Size([2, 2]),
                     stride=[7, 1])
        self.assertEqual(strided[ri([0, 1]), ri([1, 0])], torch.Tensor([11,
                         17]))
        strided[ri([0, 1]), ri([1, 0])] = conv_fn(torch.Tensor([-1, 2]))
        self.assertEqual(strided[ri([0, 1]), ri([1, 0])], torch.Tensor([-1,
                         2]))

        reference = conv_fn(torch.arange(0., 24).view(3, 8))
        strided = conv_fn(torch.Tensor())
        strided.set_(reference.storage(), 10, size=torch.Size([2, 2]),
                     stride=[7, 1])

        rows = ri([[0],
                   [1]])
        columns = ri([[0, 1],
                      [0, 1]])
        self.assertEqual(strided[rows, columns],
                         torch.Tensor([[10, 11], [17, 18]]))
        strided[rows, columns] = conv_fn(torch.Tensor([[4, 6], [2, 3]]))
        self.assertEqual(strided[rows, columns],
                         torch.Tensor([[4, 6], [2, 3]]))

        # Tests using less than the number of dims, and ellipsis

        # reference is 1 2
        #              3 4
        #              5 6
        reference = conv_fn(consec((3, 2)))
        self.assertEqual(reference[ri([0, 2]), ], torch.Tensor([[1, 2], [5, 6]]))
        self.assertEqual(reference[ri([1]), ...], torch.Tensor([[3, 4]]))
        self.assertEqual(reference[..., ri([1])], torch.Tensor([[2], [4], [6]]))

        # verify too many indices fails
        with self.assertRaises(IndexError):
            reference[ri([1]), ri([0, 2]), ri([3])]

        # test invalid index fails
        reference = conv_fn(torch.empty(10))
        # can't test cuda because it is a device assert
        if not reference.is_cuda:
            for err_idx in (10, -11):
                with self.assertRaisesRegex(IndexError, r'out of'):
                    reference[err_idx]
                with self.assertRaisesRegex(IndexError, r'out of'):
                    reference[conv_fn(torch.LongTensor([err_idx]))]
                with self.assertRaisesRegex(IndexError, r'out of'):
                    reference[[err_idx]]

        if TEST_NUMPY:
            # we use numpy to compare against, to verify that our advanced
            # indexing semantics are the same, and also for ease of test
            # writing

            def tensor_indices_to_np(tensor, indices):
                # convert the Torch Tensor to a numpy array
                if (tensor.is_cuda):
                    tensor = tensor.cpu()
                npt = tensor.numpy()

                # convert indices
                idxs = tuple(i.tolist() if isinstance(i, torch.LongTensor) else
                             i for i in indices)

                return npt, idxs

            def get_numpy(tensor, indices):
                npt, idxs = tensor_indices_to_np(tensor, indices)

                # index and return as a Torch Tensor
                return torch.Tensor(npt[idxs])

            def set_numpy(tensor, indices, value):
                if not isinstance(value, int):
                    if value.is_cuda:
                        value = value.cpu()
                    value = value.numpy()

                npt, idxs = tensor_indices_to_np(tensor, indices)
                npt[idxs] = value
                return npt

            def assert_get_eq(tensor, indexer):
                self.assertEqual(tensor[indexer],
                                 conv_fn(get_numpy(tensor, indexer)))

            def assert_set_eq(tensor, indexer, val):
                pyt = tensor.clone()
                numt = tensor.clone()
                pyt[indexer] = val
                numt = conv_fn(torch.Tensor(set_numpy(numt, indexer, val)))
                self.assertEqual(pyt, numt)

            def get_set_tensor(indexed, indexer):
                set_size = indexed[indexer].size()
                set_count = indexed[indexer].numel()
                set_tensor = conv_fn(torch.randperm(set_count).view(set_size).double())
                return set_tensor

            # Tensor is  0  1  2  3  4
            #            5  6  7  8  9
            #           10 11 12 13 14
            #           15 16 17 18 19
            reference = conv_fn(torch.arange(0., 20).view(4, 5))

            indices_to_test = [
                # grab the second, fourth columns
                [slice(None), [1, 3]],

                # first, third rows,
                [[0, 2], slice(None)],

                # weird shape
                [slice(None), [[0, 1],
                               [2, 3]]],
                # negatives
                [[-1], [0]],
                [[0, 2], [-1]],
                [slice(None), [-1]],
            ]

            # only test dupes on gets
            get_indices_to_test = indices_to_test + [[slice(None), [0, 1, 1, 2, 2]]]

            for indexer in get_indices_to_test:
                assert_get_eq(reference, indexer)

            for indexer in indices_to_test:
                assert_set_eq(reference, indexer, 44)
                assert_set_eq(reference,
                              indexer,
                              get_set_tensor(reference, indexer))

            reference = conv_fn(torch.arange(0., 160).view(4, 8, 5))

            indices_to_test = [
                [slice(None), slice(None), [0, 3, 4]],
                [slice(None), [2, 4, 5, 7], slice(None)],
                [[2, 3], slice(None), slice(None)],
                [slice(None), [0, 2, 3], [1, 3, 4]],
                [slice(None), [0], [1, 2, 4]],
                [slice(None), [0, 1, 3], [4]],
                [slice(None), [[0, 1], [1, 0]], [[2, 3]]],
                [slice(None), [[0, 1], [2, 3]], [[0]]],
                [slice(None), [[5, 6]], [[0, 3], [4, 4]]],
                [[0, 2, 3], [1, 3, 4], slice(None)],
                [[0], [1, 2, 4], slice(None)],
                [[0, 1, 3], [4], slice(None)],
                [[[0, 1], [1, 0]], [[2, 1], [3, 5]], slice(None)],
                [[[0, 1], [1, 0]], [[2, 3]], slice(None)],
                [[[0, 1], [2, 3]], [[0]], slice(None)],
                [[[2, 1]], [[0, 3], [4, 4]], slice(None)],
                [[[2]], [[0, 3], [4, 1]], slice(None)],

                # less dim, ellipsis
                [[0, 2], ],
                [[0, 2], slice(None)],
                [[0, 2], Ellipsis],
                [[0, 2], slice(None), Ellipsis],
                [[0, 2], Ellipsis, slice(None)],
                [[0, 2], [1, 3]],
                [[0, 2], [1, 3], Ellipsis],
                [Ellipsis, [1, 3], [2, 3]],
                [Ellipsis, [2, 3, 4]],
                [Ellipsis, slice(None), [2, 3, 4]],
                [slice(None), Ellipsis, [2, 3, 4]],

                # ellipsis counts for nothing
                [Ellipsis, slice(None), slice(None), [0, 3, 4]],
                [slice(None), Ellipsis, slice(None), [0, 3, 4]],
                [slice(None), slice(None), Ellipsis, [0, 3, 4]],
                [slice(None), slice(None), [0, 3, 4], Ellipsis],
                [Ellipsis, [[0, 1], [1, 0]], [[2, 1], [3, 5]], slice(None)],
                [[[0, 1], [1, 0]], [[2, 1], [3, 5]], Ellipsis, slice(None)],
                [[[0, 1], [1, 0]], [[2, 1], [3, 5]], slice(None), Ellipsis],
            ]

            for indexer in indices_to_test:
                assert_get_eq(reference, indexer)
                assert_set_eq(reference, indexer, 212)
                assert_set_eq(reference,
                              indexer,
                              get_set_tensor(reference, indexer))

            reference = conv_fn(torch.arange(0., 1296).view(3, 9, 8, 6))

            indices_to_test = [
                [slice(None), slice(None), slice(None), [0, 3, 4]],
                [slice(None), slice(None), [2, 4, 5, 7], slice(None)],
                [slice(None), [2, 3], slice(None), slice(None)],
                [[1, 2], slice(None), slice(None), slice(None)],
                [slice(None), slice(None), [0, 2, 3], [1, 3, 4]],
                [slice(None), slice(None), [0], [1, 2, 4]],
                [slice(None), slice(None), [0, 1, 3], [4]],
                [slice(None), slice(None), [[0, 1], [1, 0]], [[2, 3]]],
                [slice(None), slice(None), [[0, 1], [2, 3]], [[0]]],
                [slice(None), slice(None), [[5, 6]], [[0, 3], [4, 4]]],
                [slice(None), [0, 2, 3], [1, 3, 4], slice(None)],
                [slice(None), [0], [1, 2, 4], slice(None)],
                [slice(None), [0, 1, 3], [4], slice(None)],
                [slice(None), [[0, 1], [3, 4]], [[2, 3], [0, 1]], slice(None)],
                [slice(None), [[0, 1], [3, 4]], [[2, 3]], slice(None)],
                [slice(None), [[0, 1], [3, 2]], [[0]], slice(None)],
                [slice(None), [[2, 1]], [[0, 3], [6, 4]], slice(None)],
                [slice(None), [[2]], [[0, 3], [4, 2]], slice(None)],
                [[0, 1, 2], [1, 3, 4], slice(None), slice(None)],
                [[0], [1, 2, 4], slice(None), slice(None)],
                [[0, 1, 2], [4], slice(None), slice(None)],
                [[[0, 1], [0, 2]], [[2, 4], [1, 5]], slice(None), slice(None)],
                [[[0, 1], [1, 2]], [[2, 0]], slice(None), slice(None)],
                [[[2, 2]], [[0, 3], [4, 5]], slice(None), slice(None)],
                [[[2]], [[0, 3], [4, 5]], slice(None), slice(None)],
                [slice(None), [3, 4, 6], [0, 2, 3], [1, 3, 4]],
                [slice(None), [2, 3, 4], [1, 3, 4], [4]],
                [slice(None), [0, 1, 3], [4], [1, 3, 4]],
                [slice(None), [6], [0, 2, 3], [1, 3, 4]],
                [slice(None), [2, 3, 5], [3], [4]],
                [slice(None), [0], [4], [1, 3, 4]],
                [slice(None), [6], [0, 2, 3], [1]],
                [slice(None), [[0, 3], [3, 6]], [[0, 1], [1, 3]], [[5, 3], [1, 2]]],
                [[2, 2, 1], [0, 2, 3], [1, 3, 4], slice(None)],
                [[2, 0, 1], [1, 2, 3], [4], slice(None)],
                [[0, 1, 2], [4], [1, 3, 4], slice(None)],
                [[0], [0, 2, 3], [1, 3, 4], slice(None)],
                [[0, 2, 1], [3], [4], slice(None)],
                [[0], [4], [1, 3, 4], slice(None)],
                [[1], [0, 2, 3], [1], slice(None)],
                [[[1, 2], [1, 2]], [[0, 1], [2, 3]], [[2, 3], [3, 5]], slice(None)],

                # less dim, ellipsis
                [Ellipsis, [0, 3, 4]],
                [Ellipsis, slice(None), [0, 3, 4]],
                [Ellipsis, slice(None), slice(None), [0, 3, 4]],
                [slice(None), Ellipsis, [0, 3, 4]],
                [slice(None), slice(None), Ellipsis, [0, 3, 4]],
                [slice(None), [0, 2, 3], [1, 3, 4]],
                [slice(None), [0, 2, 3], [1, 3, 4], Ellipsis],
                [Ellipsis, [0, 2, 3], [1, 3, 4], slice(None)],
                [[0], [1, 2, 4]],
                [[0], [1, 2, 4], slice(None)],
                [[0], [1, 2, 4], Ellipsis],
                [[0], [1, 2, 4], Ellipsis, slice(None)],
                [[1], ],
                [[0, 2, 1], [3], [4]],
                [[0, 2, 1], [3], [4], slice(None)],
                [[0, 2, 1], [3], [4], Ellipsis],
                [Ellipsis, [0, 2, 1], [3], [4]],
            ]

            for indexer in indices_to_test:
                assert_get_eq(reference, indexer)
                assert_set_eq(reference, indexer, 1333)
                assert_set_eq(reference,
                              indexer,
                              get_set_tensor(reference, indexer))
            indices_to_test += [
                [slice(None), slice(None), [[0, 1], [1, 0]], [[2, 3], [3, 0]]],
                [slice(None), slice(None), [[2]], [[0, 3], [4, 4]]],
            ]
            for indexer in indices_to_test:
                assert_get_eq(reference, indexer)
                assert_set_eq(reference, indexer, 1333)

    def test_advancedindex(self):
        self._test_advancedindex(self, lambda x: x)

    @staticmethod
    def _test_advancedindex_big(self, conv_fn):
        reference = conv_fn(torch.arange(0, 123344).int())

        self.assertEqual(reference[[0, 123, 44488, 68807, 123343], ],
                         torch.LongTensor([0, 123, 44488, 68807, 123343]))

    def test_advancedindex_big(self):
        self._test_advancedindex_big(self, lambda x: x)

    @unittest.skipIf(not TEST_NUMPY, "Numpy not found")
    def test_newaxis_numpy_comparison(self):
        def run_test(tensor, *idx):
            npt = tensor.numpy()
            self.assertEqual(tensor[idx], npt[idx])

        # 1D Tensor Tests
        x = torch.arange(0, 10)
        cases = [
            [None],
            [None, None],
            [Ellipsis, None],
            [None, Ellipsis],
            [2, None],
            [None, 2],
            [Ellipsis, None, 2],
            [Ellipsis, 2, None],
            [2, Ellipsis, None],
            [2, None, Ellipsis],
            [None, 2, Ellipsis],
            [None, Ellipsis, 2],
        ]

        for case in cases:
            run_test(x, *case)

        # 2D Tensor Tests
        x = torch.arange(0, 12).view(3, 4)
        cases = [
            [None],
            [None, None],
            [None, None, None],
            [Ellipsis, None],
            [Ellipsis, None, None],
            [None, Ellipsis],
            [None, Ellipsis, None],
            [None, None, Ellipsis],
            [2, None],
            [2, None, Ellipsis],
            [2, Ellipsis, None],
            [None, 2, Ellipsis],
            [Ellipsis, 2, None],
            [Ellipsis, None, 2],
            [None, Ellipsis, 2],
            [1, 2, None],
            [1, 2, Ellipsis, None],
            [1, Ellipsis, 2, None],
            [Ellipsis, 1, None, 2],
            [Ellipsis, 1, 2, None],
            [1, None, 2, Ellipsis],
            [None, 1, Ellipsis, 2],
            [None, 1, 2, Ellipsis],
        ]

        for case in cases:
            run_test(x, *case)

    def test_newindex(self):
        reference = self._consecutive((3, 3, 3))
        # This relies on __index__() being correct - but we have separate tests for that

        def checkPartialAssign(index):
            reference = torch.zeros(3, 3, 3)
            reference[index] = self._consecutive((3, 3, 3))[index]
            self.assertEqual(reference[index], self._consecutive((3, 3, 3))[index], 0)
            reference[index] = 0
            self.assertEqual(reference, torch.zeros(3, 3, 3), 0)

        checkPartialAssign(0)
        checkPartialAssign(1)
        checkPartialAssign(2)
        checkPartialAssign((0, 1))
        checkPartialAssign((1, 2))
        checkPartialAssign((0, 2))
        checkPartialAssign(torch.LongTensor((0, 2)))

        with self.assertRaises(IndexError):
            reference[1, 1, 1, 1] = 1
        with self.assertRaises(IndexError):
            reference[1, 1, 1, (1, 1)] = 1
        with self.assertRaises(IndexError):
            reference[3, 3, 3, 3, 3, 3, 3, 3] = 1
        with self.assertRaises(IndexError):
            reference[0.0] = 1
        with self.assertRaises(TypeError):
            reference[0.0:2.0] = 1
        with self.assertRaises(IndexError):
            reference[0.0, 0.0:2.0] = 1
        with self.assertRaises(IndexError):
            reference[0.0, :, 0.0:2.0] = 1
        with self.assertRaises(IndexError):
            reference[0.0, ..., 0.0:2.0] = 1
        with self.assertRaises(IndexError):
            reference[0.0, :, 0.0] = 1

    def test_index_copy(self):
        num_copy, num_dest = 3, 20
        dest = torch.randn(num_dest, 4, 5)
        src = torch.randn(num_copy, 4, 5)
        idx = torch.randperm(num_dest).narrow(0, 0, num_copy)
        dest2 = dest.clone()
        dest.index_copy_(0, idx, src)
        for i in range(idx.size(0)):
            dest2[idx[i]] = src[i]
        self.assertEqual(dest, dest2, 0)

        dest = torch.randn(num_dest)
        src = torch.randn(num_copy)
        idx = torch.randperm(num_dest).narrow(0, 0, num_copy)
        dest2 = dest.clone()
        dest.index_copy_(0, idx, src)
        for i in range(idx.size(0)):
            dest2[idx[i]] = src[i]
        self.assertEqual(dest, dest2, 0)

    def test_index_add(self):
        num_copy, num_dest = 3, 3
        dest = torch.randn(num_dest, 4, 5)
        src = torch.randn(num_copy, 4, 5)
        idx = torch.randperm(num_dest).narrow(0, 0, num_copy)
        dest2 = dest.clone()
        dest.index_add_(0, idx, src)
        for i in range(idx.size(0)):
            dest2[idx[i]] += src[i]
        self.assertEqual(dest, dest2)

        dest = torch.randn(num_dest)
        src = torch.randn(num_copy)
        idx = torch.randperm(num_dest).narrow(0, 0, num_copy)
        dest2 = dest.clone()
        dest.index_add_(0, idx, src)
        for i in range(idx.size(0)):
            dest2[idx[i]] = dest2[idx[i]] + src[i]
        self.assertEqual(dest, dest2)

    def test_index_select(self):
        src = torch.randn(3, 4, 5)
        # Index can be duplicated.
        idx = torch.LongTensor([2, 1, 0, 1, 2])
        dest = torch.index_select(src, 0, idx)
        self.assertEqual(dest.shape, (5, 4, 5))
        for i in range(idx.size(0)):
            self.assertEqual(dest[i], src[idx[i]])

        # Check that 'out' is used correctly.
        out = torch.randn(5 * 4 * 5)
        dest = torch.index_select(src, 0, idx, out=out.view(5, 4, 5))
        self.assertEqual(dest.shape, (5, 4, 5))
        for i in range(idx.size(0)):
            self.assertEqual(dest[i], src[idx[i]])
        out.fill_(0.123)
        self.assertEqual(out, dest.view(-1))  # Must point to the same storage.

    def test_t(self):
        # Test 0D tensors
        x = torch.randn(())
        self.assertEqual(x, x.t())
        x = x.to_sparse()
        self.assertEqual(x, x.t())

        # Test 1D tensors
        x = torch.arange(4)
        self.assertEqual(x, x.t())
        x = x.to_sparse()
        self.assertEqual(x, x.t())

        # Test 2D tensors
        x = torch.rand((2, 2))
        self.assertEqual(x.t(), x.transpose(0, 1))
        x = x.to_sparse()
        self.assertEqual(x.t(), x.transpose(0, 1))

        # Test 3D tensor
        x = torch.rand((2, 2, 2))
        with self.assertRaisesRegex(RuntimeError, 'expects a tensor with <= 2 dimensions, but self is 3D'):
            x.t()
        x = x.to_sparse()
        with self.assertRaisesRegex(RuntimeError, 'expects a tensor with <= 2 sparse and 0 dense dimensions'):
            x.t()

    def test_take(self):
        def check(src, idx):
            expected = src.contiguous().view(-1).index_select(
                0, idx.contiguous().view(-1)).view_as(idx)
            actual = src.take(idx)
            self.assertEqual(actual.size(), idx.size())
            self.assertEqual(expected, actual)

        src = torch.randn(2, 3, 5)
        idx = torch.LongTensor([[0, 2], [3, 4]])
        check(src, idx)
        check(src.transpose(1, 2), idx)

    def test_take_empty(self):
        for device in torch.testing.get_all_device_types():
            for input_shape in [(0,), (0, 1, 2, 0), (1, 2, 3)]:
                for indices_shape in [(0,), (0, 1, 2, 0)]:
                    input = torch.empty(input_shape, device=device)
                    indices = torch.empty(indices_shape, dtype=torch.int64, device=device)
                    self.assertEqual(indices, torch.take(input, indices))

    def test_put_(self):
        def check(dst, idx, value):
            expected = dst.clone().view(-1).index_copy_(
                0, idx.contiguous().view(-1), value.contiguous().view(-1))
            expected = expected.view_as(dst)
            dst.put_(idx, value)
            self.assertEqual(expected, dst)

        dst = torch.randn(2, 3, 5)
        idx = torch.LongTensor([[0, 2], [3, 4]])
        values = torch.randn(2, 2)
        check(dst, idx, values)
        check(dst.transpose(1, 2), idx, values)

    def test_put_accumulate(self):
        dst = torch.ones(2, 2)
        idx = torch.LongTensor([[0, 1], [0, 1]])
        src = torch.Tensor([1, 2, 3, 4])
        dst.put_(idx, src, accumulate=True)
        self.assertEqual(dst.tolist(), [[5, 7], [1, 1]])

    def test_put_empty(self):
        for device in torch.testing.get_all_device_types():
            for dst_shape in [(0,), (0, 1, 2, 0), (1, 2, 3)]:
                for indices_shape in [(0,), (0, 1, 2, 0)]:
                    for accumulate in [False, True]:
                        dst = torch.randn(dst_shape, device=device)
                        indices = torch.empty(indices_shape, dtype=torch.int64, device=device)
                        src = torch.randn(indices_shape, device=device)
                        self.assertEqual(dst, dst.put_(indices, src, accumulate=accumulate))

    # Fill idx with valid indices.
    @staticmethod
    def _fill_indices(self, idx, dim, dim_size, elems_per_row, m, n, o):
        for i in range(1 if dim == 0 else m):
            for j in range(1 if dim == 1 else n):
                for k in range(1 if dim == 2 else o):
                    ii = [i, j, k]
                    ii[dim] = slice(0, idx.size(dim) + 1)
                    idx[tuple(ii)] = torch.randperm(dim_size)[0:elems_per_row]

    def test_flatten(self):
        src = torch.randn(5, 5, 5, 5)
        flat = src.flatten(0, -1)
        self.assertEqual(flat.shape, torch.Size([625]))
        self.assertEqual(src.view(-1), flat.view(-1))

        flat = src.flatten(0, 2)
        self.assertEqual(flat.shape, torch.Size([125, 5]))
        self.assertEqual(src.view(-1), flat.view(-1))

        flat = src.flatten(0, 1)
        self.assertEqual(flat.shape, torch.Size([25, 5, 5]))
        self.assertEqual(src.view(-1), flat.view(-1))

        flat = src.flatten(1, 2)
        self.assertEqual(flat.shape, torch.Size([5, 25, 5]))
        self.assertEqual(src.view(-1), flat.view(-1))

        flat = src.flatten(2, 3)
        self.assertEqual(flat.shape, torch.Size([5, 5, 25]))
        self.assertEqual(src.view(-1), flat.view(-1))

        flat = src.flatten(-2, -1)
        self.assertEqual(flat.shape, torch.Size([5, 5, 25]))
        self.assertEqual(src.view(-1), flat.view(-1))

        flat = src.flatten(2, 2)
        self.assertEqual(flat, src)

        # out of bounds index
        with self.assertRaisesRegex(IndexError, 'Dimension out of range'):
            src.flatten(5, 10)

        # invalid start and end
        with self.assertRaisesRegex(RuntimeError, 'start_dim cannot come after end_dim'):
            src.flatten(2, 0)

    @staticmethod
    def _test_gather(self, cast, test_bounds=True):
        m, n, o = random.randint(10, 20), random.randint(10, 20), random.randint(10, 20)
        elems_per_row = random.randint(1, 10)
        dim = random.randrange(3)

        src = torch.randn(m, n, o)
        idx_size = [m, n, o]
        idx_size[dim] = elems_per_row
        idx = torch.LongTensor().resize_(*idx_size)
        _TestTorchMixin._fill_indices(self, idx, dim, src.size(dim), elems_per_row, m, n, o)

        src = cast(src)
        idx = cast(idx)

        actual = torch.gather(src, dim, idx)
        expected = cast(torch.Tensor().resize_(*idx_size))
        for i in range(idx_size[0]):
            for j in range(idx_size[1]):
                for k in range(idx_size[2]):
                    ii = [i, j, k]
                    ii[dim] = idx[i, j, k]
                    expected[i, j, k] = src[tuple(ii)]
        self.assertEqual(actual, expected, 0)

        if test_bounds:
            idx[0][0][0] = 23
            self.assertRaises(RuntimeError, lambda: torch.gather(src, dim, idx))

        src = cast(torch.randn(3, 4, 5))
        expected, idx = src.max(2, True)
        expected = cast(expected)
        idx = cast(idx)
        actual = torch.gather(src, 2, idx)
        self.assertEqual(actual, expected, 0)

    def test_gather(self):
        self._test_gather(self, lambda t: t)

    @staticmethod
    def _test_scatter_base(self, cast, method, is_scalar=False, test_bounds=True):
        m, n, o = random.randint(10, 20), random.randint(10, 20), random.randint(10, 20)
        elems_per_row = random.randint(1, 10)
        dim = random.randrange(3)

        idx_size = [m, n, o]
        idx_size[dim] = elems_per_row
        idx = cast(torch.LongTensor().resize_(*idx_size))
        _TestTorchMixin._fill_indices(self, idx, dim, ([m, n, o])[dim], elems_per_row, m, n, o)

        if is_scalar:
            src = random.random()
        else:
            src = cast(torch.Tensor(*idx_size).normal_())

        base = cast(torch.randn(m, n, o))
        actual = getattr(base.clone(), method)(dim, idx, src)
        expected = base.clone()
        for i in range(idx_size[0]):
            for j in range(idx_size[1]):
                for k in range(idx_size[2]):
                    ii = [i, j, k]
                    ii[dim] = idx[i, j, k]
                    if method == 'scatter_' and not is_scalar:
                        expected[tuple(ii)] = src[i, j, k]
                    elif method == 'scatter_add_':
                        expected[tuple(ii)] += src[i, j, k]
                    else:
                        expected[tuple(ii)] = src
        self.assertEqual(actual, expected, 0)

        if test_bounds:
            idx[0][0][0] = 34
            with self.assertRaises(RuntimeError):
                getattr(base.clone(), method)(dim, idx, src)

        # test for empty index, should be a no-op
        idx = cast(torch.LongTensor())
        actual = getattr(base.clone(), method)(dim, idx, src)
        self.assertEqual(actual, base, 0)

    def test_scatter(self):
        self._test_scatter_base(self, lambda t: t, 'scatter_')

    def test_scatterAdd(self):
        self._test_scatter_base(self, lambda t: t, 'scatter_add_')

    def test_scatterFill(self):
        self._test_scatter_base(self, lambda t: t, 'scatter_', True)

    def test_masked_scatter(self):
        num_copy, num_dest = 3, 10
        dest = torch.randn(num_dest)
        src = torch.randn(num_copy)
        mask = torch.ByteTensor((0, 0, 0, 0, 1, 0, 1, 0, 1, 0))
        dest2 = dest.clone()
        dest.masked_scatter_(mask, src)
        j = 0
        for i in range(num_dest):
            if mask[i]:
                dest2[i] = src[j]
                j += 1
        self.assertEqual(dest, dest2, 0)

        # make source bigger than number of 1s in mask
        src = torch.randn(num_dest)
        dest.masked_scatter_(mask, src)

        # make src smaller. this should fail
        src = torch.randn(num_copy - 1)
        with self.assertRaises(RuntimeError):
            dest.masked_scatter_(mask, src)

    def test_masked_select(self):
        num_src = 10
        src = torch.randn(num_src)
        mask = torch.rand(num_src).clamp(0, 1).mul(2).floor().byte()
        dst = src.masked_select(mask)
        dst2 = []
        for i in range(num_src):
            if mask[i]:
                dst2 += [src[i]]
        self.assertEqual(dst, torch.Tensor(dst2), 0)

    def test_masked_fill(self):
        num_dest = 10
        dst = torch.randn(num_dest)
        mask = torch.rand(num_dest).mul(2).floor().byte()
        val = random.random()
        dst2 = dst.clone()
        dst.masked_fill_(mask, val)
        for i in range(num_dest):
            if mask[i]:
                dst2[i] = val
        self.assertEqual(dst, dst2, 0)

        # test non-contiguous case
        dst = torch.randn(num_dest, num_dest, num_dest).permute((2, 0, 1))
        dst2 = dst.clone()
        dst.masked_fill_(dst > 0, val)
        dst2.masked_fill_(dst2 > 0, val)
        self.assertEqual(dst, dst2, 0)

    def test_abs(self):
        def _test_abs(tensors_dict):
            for _category, tensors in tensors_dict.items():
                for data in tensors:
                    _test_abs_single(data)

        def _test_abs_single(data):
            switch = torch.rand(data.size()).mul(2).floor().mul(2).add(-1).type(data.dtype)
            res = torch.mul(data, switch)
            self.assertTensorsSlowEqual(res.abs(), data, 1e-16)

        shapes = [(3, 4), (3, 5, 7), (2, 2, 5, 8, 2, 3), (1000,), (10, 10, 10)]

        for shape in shapes:
            # Test all except char/byte
            _test_abs(self._make_tensors(shape, val_range=(0, 1000)))

            # Test char
            _test_abs_single(torch.CharTensor(*shape).random_(0, 100))

            # Test byte
            byte_tensor = torch.ByteTensor(*shape).random_(0, 100)
            self.assertTensorsSlowEqual(byte_tensor, byte_tensor.abs(), 1e-16)

        # Checking that the right abs function is called for LongTensor
        bignumber = 2 ^ 31 + 1
        res = torch.LongTensor((-bignumber,))
        self.assertGreater(res.abs()[0], 0)

        # One of
        rec = torch.randn(2, 2, 3, 7, 6, 2).type(torch.float64).clamp(0, 1)
        val1 = rec.select(-1, -1).data[0][0][0].sum()
        val2 = rec.select(-1, -1).data.abs()[0][0][0].sum()
        self.assertEqual(val1, val2, 1e-8, 'absolute value')

    def test_namedtuple_return(self):
        a = torch.randn(5, 5)

        # test max, min, median, mode
        for f in ['max', 'min', 'median', 'mode']:
            ret = getattr(a, f)(dim=0)
            self.assertEqual(ret.values, ret[0])
            self.assertEqual(ret.indices, ret[1])
            ret1 = getattr(torch, f)(a, dim=0, out=ret)
            self.assertEqual(ret1.values, ret1[0])
            self.assertEqual(ret1.indices, ret1[1])
            self.assertEqual(ret1.values, ret[0])
            self.assertEqual(ret1.indices, ret[1])

        # test kthvalue
        ret = a.kthvalue(1, dim=0)
        self.assertEqual(ret.values, ret[0])
        self.assertEqual(ret.indices, ret[1])
        ret1 = torch.kthvalue(a, 1, dim=0, out=ret)
        self.assertEqual(ret1.values, ret1[0])
        self.assertEqual(ret1.indices, ret1[1])
        self.assertEqual(ret1.values, ret[0])
        self.assertEqual(ret1.indices, ret[1])

        # test svd
        ret = a.svd()
        self.assertEqual(ret.U, ret[0])
        self.assertEqual(ret.S, ret[1])
        self.assertEqual(ret.V, ret[2])
        ret1 = torch.svd(a, out=ret)
        self.assertEqual(ret1.U, ret1[0])
        self.assertEqual(ret1.S, ret1[1])
        self.assertEqual(ret1.V, ret1[2])
        self.assertEqual(ret1.U, ret[0])
        self.assertEqual(ret1.S, ret[1])
        self.assertEqual(ret1.V, ret[2])

        # test gesv
        ret = a.solve(a)
        self.assertEqual(ret.solution, ret[0])
        self.assertEqual(ret.LU, ret[1])
        ret1 = torch.solve(a, a, out=tuple(ret))
        self.assertEqual(ret1.solution, ret1[0])
        self.assertEqual(ret1.LU, ret1[1])
        self.assertEqual(ret1.solution, ret[0])
        self.assertEqual(ret1.LU, ret[1])

        # test slogdet
        ret = a.slogdet()
        self.assertEqual(ret.sign, ret[0])
        self.assertEqual(ret.logabsdet, ret[1])

        # test sort
        ret = a.sort(dim=0)
        self.assertEqual(ret.values, ret[0])
        self.assertEqual(ret.indices, ret[1])
        ret1 = torch.sort(a, dim=0, out=tuple(ret))
        self.assertEqual(ret1.values, ret1[0])
        self.assertEqual(ret1.indices, ret1[1])
        self.assertEqual(ret1.values, ret[0])
        self.assertEqual(ret1.indices, ret[1])

        # test topk
        ret = a.topk(2)
        self.assertEqual(ret.values, ret[0])
        self.assertEqual(ret.indices, ret[1])
        ret1 = torch.topk(a, 2, out=tuple(ret))
        self.assertEqual(ret1.values, ret1[0])
        self.assertEqual(ret1.indices, ret1[1])
        self.assertEqual(ret1.values, ret[0])
        self.assertEqual(ret1.indices, ret[1])

        # test symeig, eig
        fn = ['symeig', 'eig']
        for f in fn:
            ret = getattr(torch, f)(a, eigenvectors=True)
            self.assertEqual(ret.eigenvalues, ret[0])
            self.assertEqual(ret.eigenvectors, ret[1])
            ret1 = getattr(torch, f)(a, out=tuple(ret))
            self.assertEqual(ret1.eigenvalues, ret[0])
            self.assertEqual(ret1.eigenvectors, ret[1])
            self.assertEqual(ret1.eigenvalues, ret1[0])
            self.assertEqual(ret1.eigenvectors, ret1[1])

        # test pstrf
        b = torch.mm(a, a.t())
        # add a small number to the diagonal to make the matrix numerically positive semidefinite
        for i in range(a.size(0)):
            b[i][i] = b[i][i] + 1e-7
        ret = b.pstrf()
        self.assertEqual(ret.u, ret[0])
        self.assertEqual(ret.pivot, ret[1])
        ret1 = torch.pstrf(b, out=tuple(ret))
        self.assertEqual(ret1.u, ret1[0])
        self.assertEqual(ret1.pivot, ret1[1])
        self.assertEqual(ret1.u, ret[0])
        self.assertEqual(ret1.pivot, ret[1])

        # test qr
        ret = a.qr()
        self.assertEqual(ret.Q, ret[0])
        self.assertEqual(ret.R, ret[1])
        ret1 = torch.qr(a, out=tuple(ret))
        self.assertEqual(ret1.Q, ret1[0])
        self.assertEqual(ret1.R, ret1[1])

        # test geqrf
        ret = a.geqrf()
        self.assertEqual(ret.a, ret[0])
        self.assertEqual(ret.tau, ret[1])
        ret1 = torch.geqrf(a, out=tuple(ret))
        self.assertEqual(ret1.a, ret1[0])
        self.assertEqual(ret1.tau, ret1[1])

    def test_hardshrink(self):
        data_original = torch.tensor([1, 0.5, 0.3, 0.6]).view(2, 2)
        float_types = [
            'torch.DoubleTensor',
            'torch.FloatTensor'
        ]
        for t in float_types:
            data = data_original.type(t)
            self.assertEqual(torch.tensor([1, 0.5, 0, 0.6]).view(2, 2), data.hardshrink(0.3))
            self.assertEqual(torch.tensor([1, 0, 0, 0.6]).view(2, 2), data.hardshrink(0.5))

            # test default lambd=0.5
            self.assertEqual(data.hardshrink(), data.hardshrink(0.5))

            # test non-contiguous case
            self.assertEqual(torch.tensor([1, 0, 0.5, 0.6]).view(2, 2), data.t().hardshrink(0.3))

    def test_unbiased(self):
        tensor = torch.randn(100)
        self.assertEqual(tensor.var(0), tensor.var(0, unbiased=True))
        self.assertEqual(tensor.var(), tensor.var(unbiased=True))
        self.assertEqual(tensor.var(unbiased=False), tensor.var(0, unbiased=False))

        tensor = torch.FloatTensor([1.0, 2.0])
        self.assertEqual(tensor.var(unbiased=True), 0.5)
        self.assertEqual(tensor.var(unbiased=False), 0.25)

        tensor = torch.FloatTensor([1.0, 2.0, 3.0])
        self.assertEqual(tensor.var(unbiased=True), 1.0)
        self.assertEqual(tensor.var(unbiased=False), 2.0 / 3.0)

        tensor = torch.randn(100)
        self.assertEqual(tensor.std(0), tensor.std(0, unbiased=True))
        self.assertEqual(tensor.std(), tensor.std(unbiased=True))
        self.assertEqual(tensor.std(unbiased=False), tensor.std(0, unbiased=False))

    def test_structseq_repr(self):
        a = torch.arange(250).reshape(5, 5, 10)
        expected = """
        torch.return_types.max(
        values=tensor([[ 40,  41,  42,  43,  44,  45,  46,  47,  48,  49],
                [ 90,  91,  92,  93,  94,  95,  96,  97,  98,  99],
                [140, 141, 142, 143, 144, 145, 146, 147, 148, 149],
                [190, 191, 192, 193, 194, 195, 196, 197, 198, 199],
                [240, 241, 242, 243, 244, 245, 246, 247, 248, 249]]),
        indices=tensor([[4, 4, 4, 4, 4, 4, 4, 4, 4, 4],
                [4, 4, 4, 4, 4, 4, 4, 4, 4, 4],
                [4, 4, 4, 4, 4, 4, 4, 4, 4, 4],
                [4, 4, 4, 4, 4, 4, 4, 4, 4, 4],
                [4, 4, 4, 4, 4, 4, 4, 4, 4, 4]]))"""
        self.assertEqual(repr(a.max(1)), textwrap.dedent(expected).strip())

    def test_var_stability(self):
        tensor = torch.FloatTensor([2281.5, 2281.25])
        self.assertEqual(tensor.var(dim=0), 0.03125)
        self.assertEqual(tensor.var(), 0.03125)

    @staticmethod
    def _test_view(self, cast):
        tensor = cast(torch.rand(15))
        template = cast(torch.rand(3, 5))
        empty = cast(torch.empty(0))
        target = template.size()
        self.assertEqual(tensor.view_as(template).size(), target)
        self.assertEqual(tensor.view(3, 5).size(), target)
        self.assertEqual(tensor.view(torch.Size([3, 5])).size(), target)
        self.assertEqual(tensor.view(-1, 5).size(), target)
        self.assertEqual(tensor.view(3, -1).size(), target)
        tensor_view = tensor.view(5, 3)
        tensor_view.fill_(random.uniform(0, 1))
        self.assertEqual(empty.view_as(empty), empty)
        self.assertEqual(empty.view(0), empty)
        self.assertEqual(empty.view(0, 3, 0, 1).size(), torch.Size([0, 3, 0, 1]))
        self.assertEqual(empty.view(0, 3, 0, 1).view(0), empty)

        # test size inference with empty tensors
        self.assertEqual(empty.view(-1).size(), torch.Size([0]))
        self.assertEqual(empty.view(10, 3, -1).size(), torch.Size([10, 3, 0]))

        with self.assertRaisesRegex(RuntimeError, r"because the unspecified dimension size -1 can be any value"):
            empty.view(-1, 0)

        with self.assertRaisesRegex(RuntimeError, r"because the unspecified dimension size -1 can be any value"):
            empty.view(3, 0, -1, 0)

        self.assertRaises(RuntimeError, lambda: tensor.view(15, 0))
        self.assertRaises(RuntimeError, lambda: tensor.view(7, -1))
        self.assertRaises(RuntimeError, lambda: tensor.view(15, -1, -1))

        # test view when tensor is not contiguous in every dimension, but only
        # contiguous dimensions are touched.
        tensor = cast(torch.rand(4, 2, 5, 1, 6, 2, 9, 3)).transpose(-1, 2).transpose(-2, 3)
        # size:                      [   4,    2,    3,    9,    6,    2,    1,    5]
        # stride:                    [3840, 1620,    1,    3,   54,   27,  324,  324]
        # contiguous dim chunks:     [__________, ____, ____, __________, ____, ____]
        # merging 1 to chunk after:  [__________, ____, ____, __________, __________]
        contig_tensor = tensor.clone()
        # [4, 2] => [8, 1]
        # [3] => [3]
        # [9] => [3, 3]
        # [6, 2] => [4, 1, 3]
        # [1, 5] => [5]
        view_size = [8, 1, 3, 3, 3, 4, 1, 3, 5]
        self.assertEqual(tensor.view(*view_size), contig_tensor.view(*view_size))
        # [4, 2] => [2, 4]
        # [3] => [3]
        # [9] => [1, 9]
        # [6, 2] => [2, 2, 3]
        # [1, 5] => [5, 1]
        view_size = [2, 4, 3, 1, 9, 2, 2, 3, 5, 1]
        self.assertEqual(tensor.view(*view_size), contig_tensor.view(*view_size))
        # adding size 1 dims
        view_size = [1, 1, 2, 1, 4, 3, 1, 1, 9, 1, 2, 1, 2, 3, 1, 5, 1, 1]
        self.assertEqual(tensor.view(*view_size), contig_tensor.view(*view_size))

        # invalid views
        self.assertRaises(RuntimeError, lambda: tensor.view(-1))
        # crossing [4, 2], [3]
        self.assertRaises(RuntimeError, lambda: tensor.view(24, 9, 6, 2, 1, 5))
        # crossing [6, 2], [1, 5]
        self.assertRaises(RuntimeError, lambda: tensor.view(8, 3, 9, 6, 10))
        # crossing [9], [6, 2]
        self.assertRaises(RuntimeError, lambda: tensor.view(8, 3, 54, 2, 1, 5))

        # view with stride 0 dims
        tensor = cast(torch.empty(1, 1)).expand(3, 4)  # all dims are contiguous
        contig_tensor = tensor.clone()
        self.assertEqual(tensor.view(-1), contig_tensor.view(-1))
        self.assertEqual(tensor.view(1, -1, 1), contig_tensor.view(1, -1, 1))
        self.assertEqual(tensor.view(-1, 1), contig_tensor.view(-1, 1))
        self.assertEqual(tensor.view(6, 2, 1), contig_tensor.view(6, 2, 1))
        self.assertEqual(tensor.view(1, 6, 2, 1), contig_tensor.view(1, 6, 2, 1))

    def test_view(self):
        _TestTorchMixin._test_view(self, lambda x: x)

    def test_view_empty(self):
        x = torch.randn(0, 6)
        self.assertEqual((1, 0, 6, 1, 1), x.view(1, 0, 6, 1, 1).shape)

    def test_reshape(self):
        x = torch.randn(3, 3)
        self.assertEqual(x.data_ptr(), x.reshape(-1).data_ptr())
        self.assertEqual(x.data_ptr(), x.reshape(1, 9, 1).data_ptr())
        self.assertEqual(torch.reshape(x, (9,)), x.reshape(9))
        self.assertRaises(RuntimeError, lambda: x.reshape(-1, -1))

        y = torch.randn(4, 4, 4)[:, 0, :]
        self.assertNotEqual(y.data_ptr(), y.reshape(-1).data_ptr())
        self.assertEqual(y.contiguous().view(-1), y.reshape(-1))
        self.assertEqual(y.reshape(2, 2, 4).data_ptr(), y.data_ptr())

        s = torch.randn(())
        self.assertEqual(s.data_ptr(), s.reshape(()).data_ptr())
        self.assertEqual(s.reshape(-1).shape, (1,))
        self.assertRaises(RuntimeError, lambda: s.reshape(2))

        empty = torch.tensor([])
        self.assertEqual(empty, empty.reshape(-1))
        self.assertEqual(empty, empty.reshape([0]))
        # TODO: fix these once we have multi-dimensional empty tensors
        self.assertEqual(empty.reshape([0, 1]).shape, (0, 1))
        self.assertEqual(empty.reshape([1, -1]).shape, (1, 0))
        self.assertRaises(RuntimeError, lambda: empty.reshape(1))

        x = torch.randn(3, 3)
        self.assertEqual(x.data_ptr(), x.reshape_as(torch.rand(9)).data_ptr())
        self.assertEqual(x.data_ptr(), x.reshape_as(torch.rand(1, 9, 1)).data_ptr())
        self.assertRaises(RuntimeError, lambda: x.reshape_as(torch.rand(10)))

    def test_empty_reshape(self):
        x = torch.randn(0, 6)
        self.assertEqual((1, 0, 6, 1, 1), x.reshape(1, 0, 6, 1, 1).shape)
        # should be viewable -- i.e. data_ptr is the same.
        self.assertEqual(x.data_ptr(), x.reshape(1, 0, 6, 1, 1).data_ptr())

        # match NumPy semantics -- don't infer the size of dimension with a degree of freedom
        self.assertRaises(RuntimeError, lambda: x.reshape(0, -1))

    def test_tensor_shape_empty(self):
        for device in torch.testing.get_all_device_types():
            x = torch.randn((0, 1, 3, 0), device=device)
            # flatten
            self.assertEqual((0,), torch.flatten(x, 0, 3).shape)
            self.assertEqual((0, 0), torch.flatten(x, 0, 2).shape)
            self.assertEqual((0, 3, 0), torch.flatten(x, 1, 2).shape)

            # squeeze, unsqueeze
            self.assertEqual((0, 1, 1, 3, 0), torch.unsqueeze(x, 1).shape)
            self.assertEqual((0, 3, 0), torch.squeeze(x, 1).shape)
            self.assertEqual((0, 3, 0), torch.squeeze(x).shape)

            # transpose, t
            self.assertEqual((0, 0, 3, 1), torch.transpose(x, 1, 3).shape)
            y = torch.randn((5, 0), device=device)
            self.assertEqual((0, 5), y.t().shape)

            # select
            self.assertEqual((0, 1, 0), torch.select(x, 2, 2).shape)

            # repeat, permute
            self.assertEqual((9, 0, 5, 6, 0), x.repeat(9, 7, 5, 2, 3).shape)
            self.assertEqual((3, 0, 0, 1), x.permute(2, 3, 0, 1).shape)

            # diagonal, diagflat
            self.assertEqual((0,), torch.diagonal(torch.randn((5, 0), device=device)).shape)
            self.assertEqual((0,), torch.diagonal(torch.randn((0, 5), device=device)).shape)
            # off the end offsets are valid
            self.assertEqual((0,), torch.diagonal(torch.randn((5, 0), device=device), offset=1).shape)
            self.assertEqual((0,), torch.diagonal(torch.randn((0, 5), device=device), offset=1).shape)
            # check non-zero sized offsets off the end
            self.assertEqual((5, 6, 0), torch.diagonal(torch.randn((3, 4, 5, 6), device=device), offset=45252).shape)
            self.assertEqual((5, 6, 0), torch.diagonal(torch.randn((3, 4, 5, 6), device=device), offset=-45252).shape)

            self.assertEqual((0, 0), torch.diagflat(torch.tensor([], device=device)).shape)
            self.assertEqual(torch.zeros(1, 1), torch.diagflat(torch.tensor([], device=device), offset=1))
            self.assertEqual((0, 0), torch.diagflat(torch.tensor([[]], device=device)).shape)
            self.assertEqual(torch.zeros(1, 1), torch.diagflat(torch.tensor([[]], device=device), offset=1))

            # stack, split, chunk
            self.assertEqual((4, 0, 1, 3, 0), torch.stack((x, x, x, x)).shape)
            self.assertEqual([(0, 1, 3, 0)],
                             [z.shape for z in torch.chunk(x, 1, dim=0)])

            self.assertEqual([(0, 1, 3, 0), ] * 3, [z.shape for z in torch.chunk(x, 3, dim=0)])
            self.assertEqual([(0, 1, 1, 0), ] * 3, [z.shape for z in torch.chunk(x, 3, dim=2)])

            # NOTE: split_with_sizes behaves differently than NumPy in that it
            # takes sizes rather than offsets
            self.assertEqual([(0, 1, 0, 0), (0, 1, 1, 0), (0, 1, 2, 0)],
                             [z.shape for z in torch.split(x, (0, 1, 2), dim=2)])

            self.assertRaises(RuntimeError, lambda: torch.split(x, 0, dim=1))
            # This is strange because the split size is larger than the dim size, but consistent with
            # how split handles that case generally (when no 0s are involved).
            self.assertEqual([(0, 1, 3, 0)], [z.shape for z in torch.split(x, 1, dim=0)])
            self.assertEqual([(0, 1, 3, 0)], [z.shape for z in torch.split(x, 0, dim=0)])

    # functions that operate over a dimension but don't reduce.
    def test_dim_function_empty(self):
        for device in torch.testing.get_all_device_types():
            shape = (0, 1, 2, 0)
            x = torch.randn(shape, device=device)

            # size stride
            self.assertEqual(0, x.size(3))
            self.assertEqual(2, x.size(2))
            self.assertEqual(2, x.stride(0))
            self.assertEqual(1, x.stride(2))

            self.assertEqual(x, torch.nn.functional.glu(x, 0))
            self.assertEqual((0, 1, 1, 0), torch.nn.functional.glu(x, 2).shape)

            # softmax, logsoftmax
            self.assertEqual(x, torch.nn.functional.softmax(x, 0))
            self.assertEqual(x, torch.nn.functional.softmax(x, 2))
            self.assertEqual(x, torch.nn.functional.softmax(x, 3))

            self.assertEqual(x, torch.nn.functional.log_softmax(x, 0))
            self.assertEqual(x, torch.nn.functional.log_softmax(x, 2))
            self.assertEqual(x, torch.nn.functional.log_softmax(x, 3))

            # cumsum, cumprod
            self.assertEqual(shape, torch.cumsum(x, 0).shape)
            self.assertEqual(shape, torch.cumsum(x, 2).shape)
            self.assertEqual(shape, torch.cumprod(x, 0).shape)
            self.assertEqual(shape, torch.cumprod(x, 2).shape)

            # flip
            self.assertEqual(x, x.flip(0))
            self.assertEqual(x, x.flip(2))

            # roll
            self.assertEqual(x, x.roll(0, 1).roll(0, -1))
            self.assertEqual(x, x.roll(1, x.size(1)))
            self.assertEqual(x, x.roll(1))
            self.assertEqual(x, x.roll((1, 1), (3, 1)))

            # unbind
            self.assertEqual((), x.unbind(0))
            self.assertEqual((torch.empty((0, 1, 0), device=device), torch.empty((0, 1, 0), device=device)),
                             x.unbind(2))

            # cross
            y = torch.randn((0, 1, 3, 0), device=device)
            self.assertEqual(y.shape, torch.cross(y, y).shape)

            # renorm
            self.assertEqual(shape, torch.renorm(x, 1, 0, 5).shape)
            self.assertEqual(shape, torch.renorm(x, 1, 2, 5).shape)

            # sort
            self.assertEqual([shape, shape], [z.shape for z in torch.sort(x, dim=0)])
            self.assertEqual([shape, shape], [z.shape for z in torch.sort(x, dim=2)])

            # topk
            self.assertEqual([shape, shape], [z.shape for z in torch.topk(x, 0, dim=0)])
            self.assertEqual([(0, 1, 1, 0), (0, 1, 1, 0)], [z.shape for z in torch.topk(x, 1, dim=2)])

            y = torch.randn((2, 3, 4), device=device)
            self.assertEqual([(2, 3, 0), (2, 3, 0)], [z.shape for z in torch.topk(y, 0)])

            # gather
            self.assertEqual(shape, torch.gather(x, 0, torch.empty(shape, dtype=torch.int64, device=device)).shape)
            self.assertEqual(shape, torch.gather(x, 2, torch.empty(shape, dtype=torch.int64, device=device)).shape)
            larger_shape = torch.empty((0, 1, 3, 0), dtype=torch.int64, device=device)
            self.assertEqual(larger_shape.shape, torch.gather(x, 2, larger_shape).shape)
            smaller_shape = torch.empty((0, 1, 0, 0), dtype=torch.int64, device=device)
            self.assertEqual(smaller_shape.shape, torch.gather(x, 2, smaller_shape).shape)
            y = torch.randn((2, 3, 4), device=device)
            self.assertEqual((0, 3, 4),
                             torch.gather(y, 0, torch.empty((0, 3, 4), dtype=torch.int64, device=device)).shape)

            # scatter, scatter_add
            for dim in [0, 2]:
                y = torch.randn(shape, device=device)
                y_src = torch.randn(shape, device=device)
                ind = torch.empty(shape, dtype=torch.int64, device=device)
                self.assertEqual(shape, y.scatter_(dim, ind, y_src).shape)
                self.assertEqual(shape, y.scatter_add_(dim, ind, y_src).shape)

            z = torch.randn((2, 3, 4), device=device)
            z_src = torch.randn((2, 3, 4), device=device)
            self.assertEqual(z, z.scatter_(2, torch.empty((2, 3, 0), dtype=torch.int64, device=device), z_src))
            self.assertEqual(z, z.scatter_add_(2, torch.empty((2, 3, 0), dtype=torch.int64, device=device), z_src))

            # index_fill, index_copy, index_add
            c = x.clone()
            c_clone = c.clone()
            ind_empty = torch.tensor([], dtype=torch.int64, device=device)
            ind_01 = torch.tensor([0, 1], dtype=torch.int64, device=device)
            self.assertEqual(c_clone, c.index_fill_(0, ind_empty, -1))
            self.assertEqual(c_clone, c.index_fill_(2, ind_empty, -1))
            self.assertEqual(c_clone, c.index_fill_(2, torch.tensor([0, 1], dtype=torch.int64, device=device), -1))
            self.assertEqual(c_clone, c.index_copy_(0, ind_empty, torch.empty((0, 1, 2, 0), device=device)))
            self.assertEqual(c_clone, c.index_copy_(2, ind_empty, torch.empty((0, 1, 0, 0), device=device)))
            self.assertEqual(c_clone, c.index_copy_(2, ind_01, torch.empty((0, 1, 2, 0), device=device)))
            self.assertEqual(c_clone, c.index_add_(0, ind_empty, torch.empty((0, 1, 2, 0), device=device)))
            self.assertEqual(c_clone, c.index_add_(2, ind_empty, torch.empty((0, 1, 0, 0), device=device)))
            self.assertEqual(c_clone, c.index_add_(2, ind_01, torch.empty((0, 1, 2, 0), device=device)))

            c = torch.randn((0, 1, 2), device=device)
            c_clone = c.clone()
            self.assertEqual(c_clone, c.index_fill_(0, ind_empty, -1))
            self.assertEqual(c_clone, c.index_copy_(0, ind_empty, torch.empty((0, 1, 2), device=device)))
            self.assertEqual(c_clone, c.index_add_(0, ind_empty, torch.empty((0, 1, 2), device=device)))
            self.assertEqual(c_clone, c.index_fill_(0, ind_empty, -1))
            self.assertEqual(c_clone, c.index_copy_(0, ind_empty, torch.empty((0, 1, 2), device=device)))
            self.assertEqual(c_clone, c.index_add_(0, ind_empty, torch.empty((0, 1, 2), device=device)))

            # index fill/copy/add non-empty
            z = torch.randn((2, 3, 4), device=device)
            self.assertEqual(z, z.index_fill_(0, ind_empty, -1))
            z = torch.randn((2, 3, 4), device=device)
            self.assertEqual(z, z.index_copy_(0, ind_empty, torch.empty((0, 3, 4), device=device)))
            z = torch.randn((2, 3, 4), device=device)
            self.assertEqual(z, z.index_add_(0, ind_empty, torch.empty((0, 3, 4), device=device)))

            # index_select
            self.assertEqual(x, x.index_select(0, ind_empty))
            self.assertEqual((0, 1, 0, 0), x.index_select(2, ind_empty).shape)
            self.assertEqual(x, x.index_select(2, ind_01))
            z = torch.randn((2, 3, 4), device=device)  # non-empty
            self.assertEqual((0, 3, 4), z.index_select(0, ind_empty).shape)
            c = torch.randn((0, 1, 2), device=device)
            self.assertEqual(c, c.index_select(0, ind_empty))
            c = torch.randn((0, 1, 2), device=device)
            self.assertEqual(c, c.index_select(0, ind_empty))

    @skipIfRocm
    def test_blas_empty(self):
        for device in torch.testing.get_all_device_types():

            def fn(torchfn, *args):
                return torchfn(*tuple(torch.randn(shape, device=device) if isinstance(shape, tuple) else shape
                                      for shape in args))

            # mm, addmm
            self.assertEqual((0, 0), fn(torch.mm, (0, 0), (0, 0)).shape)
            self.assertEqual((0, 5), fn(torch.mm, (0, 0), (0, 5)).shape)
            self.assertEqual((5, 0), fn(torch.mm, (5, 0), (0, 0)).shape)
            self.assertEqual((3, 0), fn(torch.mm, (3, 2), (2, 0)).shape)
            self.assertEqual(torch.zeros((5, 6), device=device), fn(torch.mm, (5, 0), (0, 6)))

            self.assertEqual((0, 0), fn(torch.addmm, (0, 0), (0, 0), (0, 0)).shape)
            self.assertEqual((5, 6), fn(torch.addmm, (5, 6), (5, 0), (0, 6)).shape)

            # mv, addmv
            self.assertEqual((0,), fn(torch.mv, (0, 0), (0,)).shape)
            self.assertEqual((0,), fn(torch.mv, (0, 2), (2,)).shape)
            self.assertEqual(torch.zeros((3,), device=device), fn(torch.mv, (3, 0), (0,)))

            self.assertEqual((0,), fn(torch.addmv, (0,), (0, 0), (0,)).shape)
            self.assertEqual((3,), fn(torch.addmv, (3,), (3, 0), (0,)).shape)

            # ger, addr
            self.assertEqual((0, 0), fn(torch.ger, (0,), (0,)).shape)
            self.assertEqual((5, 0), fn(torch.ger, (5,), (0,)).shape)
            self.assertEqual((0, 4), fn(torch.ger, (0,), (4,)).shape)

            self.assertEqual((0, 0), fn(torch.addr, (0, 0), (0,), (0,)).shape)
            self.assertEqual((5, 0), fn(torch.addr, (5, 0), (5,), (0,)).shape)
            self.assertEqual((0, 4), fn(torch.addr, (0, 4), (0,), (4,)).shape)

            # bmm, baddbmm
            self.assertEqual((0, 0, 0), fn(torch.bmm, (0, 0, 0), (0, 0, 0)).shape)
            self.assertEqual((3, 0, 5), fn(torch.bmm, (3, 0, 0), (3, 0, 5)).shape)
            self.assertEqual((0, 5, 6), fn(torch.bmm, (0, 5, 0), (0, 0, 6)).shape)
            self.assertEqual(torch.zeros((3, 5, 6), device=device), fn(torch.bmm, (3, 5, 0), (3, 0, 6)))

            self.assertEqual((0, 0, 0), fn(torch.baddbmm, (0, 0, 0), (0, 0, 0), (0, 0, 0)).shape)
            self.assertEqual((3, 0, 5), fn(torch.baddbmm, (3, 0, 5), (3, 0, 0), (3, 0, 5)).shape)
            self.assertEqual((0, 5, 6), fn(torch.baddbmm, (0, 5, 6), (0, 5, 0), (0, 0, 6)).shape)
            self.assertEqual((3, 5, 6), fn(torch.baddbmm, (3, 5, 6), (3, 5, 0), (3, 0, 6)).shape)

            # addbmm
            self.assertEqual((0, 0), fn(torch.addbmm, (0, 0), (0, 0, 0), (0, 0, 0)).shape)
            self.assertEqual((0, 5), fn(torch.addbmm, (0, 5), (3, 0, 0), (3, 0, 5)).shape)
            self.assertEqual((5, 6), fn(torch.addbmm, (5, 6), (0, 5, 0), (0, 0, 6)).shape)

            # matmul
            self.assertEqual(torch.tensor(0., device=device), fn(torch.matmul, (0,), (0,)))
            self.assertEqual((0, 0), fn(torch.matmul, (0, 0), (0, 0)).shape)
            self.assertEqual((0, 0, 0), fn(torch.matmul, (0, 0, 0), (0, 0, 0)).shape)
            self.assertEqual((5, 0, 0), fn(torch.matmul, (5, 0, 0), (5, 0, 0)).shape)
            self.assertEqual(torch.zeros((5, 3, 4), device=device), fn(torch.matmul, (5, 3, 0), (5, 0, 4)))

            # dot
            self.assertEqual(torch.tensor(0., device=device), fn(torch.dot, (0,), (0,)))

            if torch._C.has_lapack:
                # lu
                A_LU, pivots = fn(torch.lu, (0, 5, 5))
                self.assertEqual([(0, 5, 5), (0, 5)], [A_LU.shape, pivots.shape])
                A_LU, pivots = fn(torch.lu, (0, 0, 0))
                self.assertEqual([(0, 0, 0), (0, 0)], [A_LU.shape, pivots.shape])
                A_LU, pivots = fn(torch.lu, (2, 0, 0))
                self.assertEqual([(2, 0, 0), (2, 0)], [A_LU.shape, pivots.shape])

    @skipIfRocm
    def test_blas_alpha_beta_empty(self):
        for device in torch.testing.get_all_device_types():
            # ensure beta is respected
            value = 11
            input = torch.full((2,), value, device=device)
            mat = torch.ones((2, 0), device=device)
            vec = torch.ones((0,), device=device)
            out = torch.randn((2,), device=device)
            alpha = 6
            beta = 3
            self.assertEqual(torch.full((2,), beta * value, device=device),
                             torch.addmv(input=input, mat=mat, vec=vec, alpha=alpha, beta=beta))
            self.assertEqual(torch.full((2,), beta * value, device=device),
                             torch.addmv(input=input, mat=mat, vec=vec, alpha=alpha, beta=beta, out=out))

            # torch.addmm
            input = torch.full((2, 3), value, device=device)
            mat2 = torch.ones((0, 3), device=device)
            out = torch.randn((2, 3), device=device)
            self.assertEqual(torch.full((2, 3), beta * value, device=device),
                             torch.addmm(input=input, mat1=mat, mat2=mat2, alpha=alpha, beta=beta))
            self.assertEqual(torch.full((2, 3), beta * value, device=device),
                             torch.addmm(input=input, mat1=mat, mat2=mat2, alpha=alpha, beta=beta, out=out))

    @skipIfNoLapack
    def test_lapack_empty(self):
        # FIXME: these are just a selection of LAPACK functions -- we need a general strategy here.
        # The LAPACK functions themselves generally do NOT work with zero sized dimensions, although
        # numpy/sci often has a direct wrapper (e.g. lu_factor) and a wrapper that "does the right thing"
        # (e.g. lu).  We often name our functions identically to the lapack function, so it will take work
        # to name / migrate-to better wrappers.
        for device in torch.testing.get_all_device_types():

            # need to init cuda to check has_magma
            empty = torch.randn((0, 0), device=device)
            if device == 'cuda' and not torch.cuda.has_magma:
                continue

            def fn(torchfn, *args):
                return torchfn(*tuple(torch.randn(shape, device=device) if isinstance(shape, tuple) else shape
                                      for shape in args))

            # inverse, pinverse
            self.assertEqual((0, 0), fn(torch.inverse, (0, 0)).shape)
            self.assertEqual((5, 0), fn(torch.pinverse, (0, 5)).shape)
            self.assertEqual((0, 5), fn(torch.pinverse, (5, 0)).shape)
            self.assertEqual((0, 0), fn(torch.pinverse, (0, 0)).shape)

            # svd
            self.assertRaises(RuntimeError, lambda: fn(torch.svd, (0, 0)))

            # det, logdet, slogdet
            self.assertEqual(torch.tensor(1., device=device), fn(torch.det, (0, 0)))
            self.assertEqual(torch.tensor(0., device=device), fn(torch.logdet, (0, 0)))
            self.assertEqual((torch.tensor(1., device=device), torch.tensor(0., device=device)),
                             fn(torch.slogdet, (0, 0)))

            # eig, symeig
            evalues, evectors = fn(torch.eig, (0, 0), True)
            self.assertEqual([(0, 2), (0, 0)], [evalues.shape, evectors.shape])
            evalues, evectors = fn(torch.symeig, (0, 0), True)
            self.assertEqual([(0,), (0, 0)], [evalues.shape, evectors.shape])

            # qr, gels
            self.assertRaises(RuntimeError, lambda: torch.qr(torch.randn(0, 0)))
            self.assertRaises(RuntimeError, lambda: torch.gels(torch.randn(0, 0), torch.randn(0, 0)))
            self.assertRaises(RuntimeError, lambda: torch.gels(torch.randn(0,), torch.randn(0, 0)))

    def test_expand(self):
        tensor = torch.rand(1, 8, 1)
        tensor2 = torch.rand(5)
        template = torch.rand(4, 8, 5)
        target = template.size()
        self.assertEqual(tensor.expand_as(template).size(), target)
        self.assertEqual(tensor.expand(4, 8, 5).size(), target)
        self.assertEqual(tensor.expand(target).size(), target)
        self.assertEqual(tensor2.expand_as(template).size(), target)
        self.assertEqual(tensor2.expand(4, 8, 5).size(), target)
        self.assertEqual(tensor2.expand(target).size(), target)

        # test double expand
        self.assertEqual(tensor2.expand(1, 5).expand(2, 2, 5), tensor2.repeat(2, 2, 1))

        # test non-contiguous
        noncontig = torch.randn(5, 2, 1, 3)[:, 0]
        self.assertFalse(noncontig.is_contiguous())
        self.assertEqual(noncontig.expand(2, 5, 4, 3), noncontig.contiguous().repeat(2, 1, 4, 1))

        # make sure it's compatible with unsqueeze
        expanded = tensor2.expand(1, 1, 5)
        unsqueezed = tensor2.unsqueeze(0).unsqueeze(1)
        self.assertEqual(expanded, unsqueezed)
        self.assertEqual(expanded.stride(), unsqueezed.stride())

        # test -1 as target size
        self.assertEqual(tensor.expand(4, -1, 5), tensor.expand(4, 8, 5))
        self.assertRaises(RuntimeError, lambda: tensor2.expand(-1, -1))

        # test expanding empty to empty
        self.assertEqual(torch.zeros(0).expand((0,)), torch.zeros(0))

    def test_repeat(self):

        initial_shape = (8, 4)
        tensor = torch.rand(*initial_shape)

        size = (3, 1, 1)
        torchSize = torch.Size(size)
        target = [3, 8, 4]
        self.assertEqual(tensor.repeat(*size).size(), target, 'Error in repeat')
        self.assertEqual(tensor.repeat(torchSize).size(), target,
                         'Error in repeat using LongStorage')
        result = tensor.repeat(*size)
        self.assertEqual(result.size(), target, 'Error in repeat using result')
        result = tensor.repeat(torchSize)
        self.assertEqual(result.size(), target, 'Error in repeat using result and LongStorage')
        self.assertEqual(result.mean(0).view(8, 4), tensor, 'Error in repeat (not equal)')

    def test_repeat_interleave(self):
        x = torch.tensor([0, 1, 2, 3])
        expected = torch.tensor([1, 2, 2, 3, 3, 3])
        self.assertEqual(torch.repeat_interleave(x), expected)

        with self.assertRaises(RuntimeError):
            torch.repeat_interleave(torch.arange(4).reshape(2, 2))

        with self.assertRaises(RuntimeError):
            torch.repeat_interleave(torch.arange(4.0))

        with self.assertRaises(RuntimeError):
            torch.repeat_interleave(torch.tensor([1, 2, -1, 3, 4]))

        y = torch.tensor([[1, 2], [3, 4]])

        y1_v1 = torch.repeat_interleave(y, 2)
        y1_v2 = torch.repeat_interleave(y, torch.tensor(2))
        y1_v3 = torch.repeat_interleave(y, torch.tensor([2]))
        y1_expect = torch.tensor([1, 1, 2, 2, 3, 3, 4, 4])
        self.assertEqual(y1_v1, y1_expect)
        self.assertEqual(y1_v2, y1_expect)
        self.assertEqual(y1_v3, y1_expect)

        y2 = torch.repeat_interleave(y, 3, dim=1)
        y2_expect = torch.tensor([[1, 1, 1, 2, 2, 2],
                                  [3, 3, 3, 4, 4, 4]])
        self.assertEqual(y2, y2_expect)

        y3 = torch.repeat_interleave(y, torch.tensor([1, 2]), dim=0)
        y3_expect = torch.tensor([[1, 2],
                                  [3, 4],
                                  [3, 4]])
        self.assertEqual(y3, y3_expect)

        with self.assertRaises(RuntimeError):
            torch.repeat_interleave(y, torch.tensor([1, 2, 3]), dim=0)

        with self.assertRaises(RuntimeError):
            torch.repeat_interleave(y, torch.arange(9).reshape(3, 3), dim=0)

    @unittest.skipIf(not TEST_NUMPY, "Numpy not found")
    def test_repeat_tile(self):

        initial_shape = (8, 4)

        repeats = ((3, 1, 1),
                   (3, 3, 3),
                   (1, 2, 1),
                   (2, 2, 2, 2))

        def _generate_noncontiguous_input():

            out = np.broadcast_to(np.random.random((1, 4)),
                                  initial_shape)

            assert not (out.flags.c_contiguous or out.flags.f_contiguous)

            return out

        for repeat in repeats:
            for tensor in (torch.from_numpy(np.random.random(initial_shape)),
                           torch.from_numpy(_generate_noncontiguous_input()),):

                self.assertEqual(tensor.repeat(*repeat).numpy(),
                                 np.tile(tensor.numpy(), repeat))

    def test_is_same_size(self):
        t1 = torch.Tensor(3, 4, 9, 10)
        t2 = torch.Tensor(3, 4)
        t3 = torch.Tensor(1, 9, 3, 3)
        t4 = torch.Tensor(3, 4, 9, 10)

        self.assertFalse(t1.is_same_size(t2))
        self.assertFalse(t1.is_same_size(t3))
        self.assertTrue(t1.is_same_size(t4))

    def test_is_set_to(self):
        t1 = torch.Tensor(3, 4, 9, 10)
        t2 = torch.Tensor(3, 4, 9, 10)
        t3 = torch.Tensor().set_(t1)
        t4 = t3.clone().resize_(12, 90)
        self.assertFalse(t1.is_set_to(t2))
        self.assertTrue(t1.is_set_to(t3))
        self.assertTrue(t3.is_set_to(t1), "is_set_to should be symmetric")
        self.assertFalse(t1.is_set_to(t4))
        self.assertFalse(torch.Tensor().is_set_to(torch.Tensor()),
                         "Tensors with no storages should not appear to be set "
                         "to each other")

        t1 = torch.tensor([True, True], dtype=torch.bool)
        t2 = torch.tensor([0], dtype=torch.bool).set_(t1)
        self.assertTrue(t1.is_set_to(t2))

    def test_tensor_set(self):
        t1 = torch.Tensor()
        t2 = torch.Tensor(3, 4, 9, 10).uniform_()
        t1.set_(t2)
        self.assertEqual(t1.storage()._cdata, t2.storage()._cdata)
        size = torch.Size([9, 3, 4, 10])
        t1.set_(t2.storage(), 0, size)
        self.assertEqual(t1.size(), size)
        t1.set_(t2.storage(), 0, tuple(size))
        self.assertEqual(t1.size(), size)
        self.assertEqual(t1.stride(), (120, 40, 10, 1))
        stride = (10, 360, 90, 1)
        t1.set_(t2.storage(), 0, size, stride)
        self.assertEqual(t1.stride(), stride)
        t1.set_(t2.storage(), 0, size=size, stride=stride)
        self.assertEqual(t1.size(), size)
        self.assertEqual(t1.stride(), stride)

        # test argument names
        t1 = torch.Tensor()
        # 1. case when source is tensor
        t1.set_(source=t2)
        self.assertEqual(t1.storage()._cdata, t2.storage()._cdata)
        # 2. case when source is storage
        t1.set_(source=t2.storage())
        self.assertEqual(t1.storage()._cdata, t2.storage()._cdata)
        # 3. case when source is storage, and other args also specified
        t1.set_(source=t2.storage(), storage_offset=0, size=size, stride=stride)
        self.assertEqual(t1.size(), size)
        self.assertEqual(t1.stride(), stride)

        t1 = torch.tensor([True, True], dtype=torch.bool)
        t2 = torch.tensor([False, False], dtype=torch.bool)
        t1.set_(t2)
        self.assertEqual(t1.storage()._cdata, t2.storage()._cdata)

    def test_tensor_set_errors(self):
        f_cpu = torch.randn((2, 3), dtype=torch.float32)
        d_cpu = torch.randn((2, 3), dtype=torch.float64)

        # change dtype
        self.assertRaises(RuntimeError, lambda: f_cpu.set_(d_cpu.storage()))
        self.assertRaises(RuntimeError,
                          lambda: f_cpu.set_(d_cpu.storage(), 0, d_cpu.size(), d_cpu.stride()))
        self.assertRaises(RuntimeError, lambda: f_cpu.set_(d_cpu))

        # change device
        if torch.cuda.is_available():
            f_cuda = torch.randn((2, 3), dtype=torch.float32, device='cuda')

            # cpu -> cuda
            self.assertRaises(RuntimeError, lambda: f_cpu.set_(f_cuda.storage()))
            self.assertRaises(RuntimeError,
                              lambda: f_cpu.set_(f_cuda.storage(), 0, f_cuda.size(), f_cuda.stride()))
            self.assertRaises(RuntimeError, lambda: f_cpu.set_(f_cuda))

            # cuda -> cpu
            self.assertRaises(RuntimeError, lambda: f_cuda.set_(f_cpu.storage()))
            self.assertRaises(RuntimeError,
                              lambda: f_cuda.set_(f_cpu.storage(), 0, f_cpu.size(), f_cpu.stride()))
            self.assertRaises(RuntimeError, lambda: f_cuda.set_(f_cpu))

    @unittest.skipIf(torch.cuda.device_count() < 2, 'less than 2 GPUs detected')
    def test_tensor_set_errors_multigpu(self):
        f_cuda0 = torch.randn((2, 3), dtype=torch.float32, device='cuda:0')
        f_cuda1 = torch.randn((2, 3), dtype=torch.float32, device='cuda:1')

        self.assertRaises(RuntimeError, lambda: f_cuda0.set_(f_cuda1.storage()))
        self.assertRaises(RuntimeError,
                          lambda: f_cuda0.set_(f_cuda1.storage(), 0, f_cuda1.size(), f_cuda1.stride()))
        self.assertRaises(RuntimeError, lambda: f_cuda0.set_(f_cuda1))

    def test_equal(self):
        # Contiguous, 1D
        t1 = torch.Tensor((3, 4, 9, 10))
        t2 = t1.contiguous()
        t3 = torch.Tensor((1, 9, 3, 10))
        t4 = torch.Tensor((3, 4, 9))
        t5 = torch.Tensor()
        self.assertTrue(t1.equal(t2))
        self.assertFalse(t1.equal(t3))
        self.assertFalse(t1.equal(t4))
        self.assertFalse(t1.equal(t5))
        self.assertTrue(torch.equal(t1, t2))
        self.assertFalse(torch.equal(t1, t3))
        self.assertFalse(torch.equal(t1, t4))
        self.assertFalse(torch.equal(t1, t5))

        # Non contiguous, 2D
        s = torch.Tensor(((1, 2, 3, 4), (5, 6, 7, 8)))
        s1 = s[:, 1:3]
        s2 = s1.clone()
        s3 = torch.Tensor(((2, 3), (6, 7)))
        s4 = torch.Tensor(((0, 0), (0, 0)))

        self.assertFalse(s1.is_contiguous())
        self.assertTrue(s1.equal(s2))
        self.assertTrue(s1.equal(s3))
        self.assertFalse(s1.equal(s4))
        self.assertTrue(torch.equal(s1, s2))
        self.assertTrue(torch.equal(s1, s3))
        self.assertFalse(torch.equal(s1, s4))

    def test_element_size(self):
        byte = torch.ByteStorage().element_size()
        char = torch.CharStorage().element_size()
        short = torch.ShortStorage().element_size()
        int = torch.IntStorage().element_size()
        long = torch.LongStorage().element_size()
        float = torch.FloatStorage().element_size()
        double = torch.DoubleStorage().element_size()
        bool = torch.BoolStorage().element_size()

        self.assertEqual(byte, torch.ByteTensor().element_size())
        self.assertEqual(char, torch.CharTensor().element_size())
        self.assertEqual(short, torch.ShortTensor().element_size())
        self.assertEqual(int, torch.IntTensor().element_size())
        self.assertEqual(long, torch.LongTensor().element_size())
        self.assertEqual(float, torch.FloatTensor().element_size())
        self.assertEqual(double, torch.DoubleTensor().element_size())

        self.assertGreater(byte, 0)
        self.assertGreater(char, 0)
        self.assertGreater(short, 0)
        self.assertGreater(int, 0)
        self.assertGreater(long, 0)
        self.assertGreater(float, 0)
        self.assertGreater(double, 0)
        self.assertGreater(bool, 0)

        # These tests are portable, not necessarily strict for your system.
        self.assertEqual(byte, 1)
        self.assertEqual(char, 1)
        self.assertEqual(bool, 1)
        self.assertGreaterEqual(short, 2)
        self.assertGreaterEqual(int, 2)
        self.assertGreaterEqual(int, short)
        self.assertGreaterEqual(long, 4)
        self.assertGreaterEqual(long, int)
        self.assertGreaterEqual(double, float)

    def test_split(self):
        tensor = torch.rand(7, 4)
        split_size = 3
        dim = 0
        target_sizes = ([3, 4], [3, 4], [1, 4])
        splits = tensor.split(split_size, dim)
        start = 0
        for target_size, split in zip(target_sizes, splits):
            self.assertEqual(split.size(), target_size)
            self.assertEqual(tensor.narrow(dim, start, target_size[dim]), split, 0)
            start = start + target_size[dim]

        # Variable sections split
        tensor = torch.randn(20, 10)
        dim = 0
        split_sizes = [5, 5, 10]
        target_sizes = ([[5, 10], [5, 10], [10, 10]])
        splits = tensor.split(split_sizes, dim)
        start = 0
        for target_size, split in zip(target_sizes, splits):
            self.assertEqual(split.size(), target_size)
            self.assertEqual(tensor.narrow(dim, start, target_size[dim]), split, 0)
            start = start + target_size[dim]

        split_sizes = [2, 2, 6]
        target_sizes = ([20, 2], [20, 2], [20, 6])
        dim = 1
        splits = tensor.split(split_sizes, dim)
        start = 0
        for target_size, split in zip(target_sizes, splits):
            self.assertEqual(split.size(), target_size)
            self.assertEqual(tensor.narrow(dim, start, target_size[dim]), split, 0)
            start = start + target_size[dim]

    def test_chunk(self):
        tensor = torch.rand(4, 7)
        num_chunks = 3
        dim = 1
        target_sizes = ([4, 3], [4, 3], [4, 1])
        splits = tensor.chunk(num_chunks, dim)
        start = 0
        for target_size, split in zip(target_sizes, splits):
            self.assertEqual(split.size(), target_size)
            self.assertEqual(tensor.narrow(dim, start, target_size[dim]), split, 0)
            start = start + target_size[dim]

        # Invalid chunk sizes
        error_regex = 'chunk expects.*greater than 0'
        with self.assertRaisesRegex(RuntimeError, error_regex):
            tensor.chunk(0)
        with self.assertRaisesRegex(RuntimeError, error_regex):
            tensor.chunk(-2)

    def test_tolist(self):
        list0D = []
        tensor0D = torch.Tensor(list0D)
        self.assertEqual(tensor0D.tolist(), list0D)

        table1D = [1, 2, 3]
        tensor1D = torch.Tensor(table1D)
        storage = torch.Storage(table1D)
        self.assertEqual(tensor1D.tolist(), table1D)
        self.assertEqual(storage.tolist(), table1D)
        self.assertEqual(tensor1D.tolist(), table1D)
        self.assertEqual(storage.tolist(), table1D)

        table2D = [[1, 2], [3, 4]]
        tensor2D = torch.Tensor(table2D)
        self.assertEqual(tensor2D.tolist(), table2D)

        tensor3D = torch.Tensor([[[1, 2], [3, 4]], [[5, 6], [7, 8]]])
        tensorNonContig = tensor3D.select(1, 1)
        self.assertFalse(tensorNonContig.is_contiguous())
        self.assertEqual(tensorNonContig.tolist(), [[3, 4], [7, 8]])

    def test_permute(self):
        orig = [1, 2, 3, 4, 5, 6, 7]
        perm = torch.randperm(7).tolist()
        x = torch.Tensor(*orig).fill_(0)
        new = list(map(lambda x: x - 1, x.permute(*perm).size()))
        self.assertEqual(perm, new)
        self.assertEqual(x.size(), orig)

    @staticmethod
    def _test_flip(self, use_cuda=False):
        device = torch.device('cuda') if use_cuda else torch.device('cpu')
        data = torch.tensor([1, 2, 3, 4, 5, 6, 7, 8], device=device).view(2, 2, 2)

        self.assertEqual(torch.tensor([5, 6, 7, 8, 1, 2, 3, 4]).view(2, 2, 2), data.flip(0))
        self.assertEqual(torch.tensor([3, 4, 1, 2, 7, 8, 5, 6]).view(2, 2, 2), data.flip(1))
        self.assertEqual(torch.tensor([2, 1, 4, 3, 6, 5, 8, 7]).view(2, 2, 2), data.flip(2))
        self.assertEqual(torch.tensor([7, 8, 5, 6, 3, 4, 1, 2]).view(2, 2, 2), data.flip(0, 1))
        self.assertEqual(torch.tensor([8, 7, 6, 5, 4, 3, 2, 1]).view(2, 2, 2), data.flip(0, 1, 2))

        # check for wrap dim
        self.assertEqual(torch.tensor([2, 1, 4, 3, 6, 5, 8, 7]).view(2, 2, 2), data.flip(-1))
        # check for permute
        self.assertEqual(torch.tensor([6, 5, 8, 7, 2, 1, 4, 3]).view(2, 2, 2), data.flip(0, 2))
        self.assertEqual(torch.tensor([6, 5, 8, 7, 2, 1, 4, 3]).view(2, 2, 2), data.flip(2, 0))

        # not allow flip on the same dim more than once
        self.assertRaises(RuntimeError, lambda: data.flip(0, 1, 1))
        # not allow empty list as input
        self.assertRaises(TypeError, lambda: data.flip())

        # not allow size of flip dim > total dims
        self.assertRaises(IndexError, lambda: data.flip(0, 1, 2, 3))
        # not allow dim > max dim
        self.assertRaises(IndexError, lambda: data.flip(3))

        # test for non-contiguous case
        expanded_data = torch.arange(1, 4, device=device).view(3, 1).expand(3, 2)
        tranposed_data = torch.arange(1, 9, device=device).view(2, 2, 2).transpose(0, 1)
        self.assertEqual(torch.tensor([3, 3, 2, 2, 1, 1]).view(3, 2), expanded_data.flip(0))
        self.assertEqual(torch.tensor([8, 7, 4, 3, 6, 5, 2, 1]).view(2, 2, 2), tranposed_data.flip(0, 1, 2))

        # test for shape
        data = torch.randn(2, 3, 4, device=device)
        size = [2, 3, 4]
        test_dims = []
        for i in range(1, 3):
            test_dims += combinations(range(len(size)), i)

        for ds in test_dims:
            self.assertEqual(size, list(data.flip(ds).size()))

        # test rectangular case
        data = torch.tensor([1, 2, 3, 4, 5, 6]).view(2, 3)
        flip0_result = torch.tensor([[4, 5, 6], [1, 2, 3]])
        flip1_result = torch.tensor([[3, 2, 1], [6, 5, 4]])
        if use_cuda:
            data = data.cuda()
            flip0_result = flip0_result.cuda()
            flip1_result = flip1_result.cuda()
        self.assertEqual(flip0_result, data.flip(0))
        self.assertEqual(flip1_result, data.flip(1))

        # test empty tensor, should just return an empty tensor of the same shape
        data = torch.tensor([])
        self.assertEqual(data, data.flip(0))

    def test_flip(self):
        self._test_flip(self, use_cuda=False)

    def test_roll(self):
        for device in torch.testing.get_all_device_types():
            numbers = torch.arange(1, 9, device=device)

            single_roll = numbers.roll(1, 0)
            expected = torch.tensor([8, 1, 2, 3, 4, 5, 6, 7], device=device)
            self.assertEqual(single_roll, expected, "{} did not equal expected result".format(single_roll))

            roll_backwards = numbers.roll(-2, 0)
            expected = torch.tensor([3, 4, 5, 6, 7, 8, 1, 2], device=device)
            self.assertEqual(roll_backwards, expected, "{} did not equal expected result".format(roll_backwards))

            data = numbers.view(2, 2, 2)
            rolled = data.roll(1, 0)
            expected = torch.tensor([5, 6, 7, 8, 1, 2, 3, 4], device=device).view(2, 2, 2)
            self.assertEqual(expected, rolled, "{} did not equal expected result: {}".format(rolled, expected))

            data = data.view(2, 4)
            # roll a loop until back where started
            loop_rolled = data.roll(2, 0).roll(4, 1)
            self.assertEqual(data, loop_rolled, "{} did not equal the original: {}".format(loop_rolled, data))
            # multiple inverse loops
            self.assertEqual(data, data.roll(-20, 0).roll(-40, 1))
            self.assertEqual(torch.tensor([8, 1, 2, 3, 4, 5, 6, 7], device=device), numbers.roll(1, 0))

            # test non-contiguous
            # strided equivalent to numbers.as_strided(size=(4, 2), stride=(1, 4))
            strided = numbers.view(2, 4).transpose(0, 1)
            self.assertFalse(strided.is_contiguous(), "this test needs a non-contiguous tensor")
            expected = torch.tensor([4, 8, 1, 5, 2, 6, 3, 7]).view(4, 2)
            rolled = strided.roll(1, 0)
            self.assertEqual(expected, rolled,
                             "non contiguous tensor rolled to {} instead of {} ".format(rolled, expected))

            # test roll with no dimension specified
            expected = numbers.roll(1, 0).view(2, 4)
            self.assertEqual(expected, data.roll(1), "roll with no dims should flatten and roll.")
            self.assertEqual(expected, data.roll(1, dims=None), "roll with no dims should flatten and roll.")

            # test roll over multiple dimensions
            expected = torch.tensor([[7, 8, 5, 6], [3, 4, 1, 2]], device=device)
            double_rolled = data.roll(shifts=(2, -1), dims=(1, 0))
            self.assertEqual(double_rolled, expected,
                             "should be able to roll over two dimensions, got {}".format(double_rolled))

            self.assertRaisesRegex(RuntimeError, "required", lambda: data.roll(shifts=(), dims=()))
            self.assertRaisesRegex(RuntimeError, "required", lambda: data.roll(shifts=(), dims=1))
            # shifts/dims should align
            self.assertRaisesRegex(RuntimeError, "align", lambda: data.roll(shifts=(1, 2), dims=(1,)))
            self.assertRaisesRegex(RuntimeError, "align", lambda: data.roll(shifts=(1,), dims=(1, 2)))

    def test_reversed(self):
        val = torch.arange(0, 10)
        self.assertEqual(reversed(val), torch.arange(9, -1, -1))

        val = torch.arange(1, 10).view(3, 3)
        self.assertEqual(reversed(val), torch.tensor([[7, 8, 9], [4, 5, 6], [1, 2, 3]]))

        val = torch.tensor(42)
        self.assertEqual(reversed(val), torch.tensor(42))

    def test_contains(self):
        x = torch.arange(0, 10)
        self.assertEqual(4 in x, True)
        self.assertEqual(12 in x, False)

        x = torch.arange(1, 10).view(3, 3)
        val = torch.arange(1, 4)
        self.assertEqual(val in x, True)
        val += 10
        self.assertEqual(val in x, False)

    @staticmethod
    def _test_rot90(self, use_cuda=False):
        device = torch.device("cuda" if use_cuda else "cpu")
        data = torch.arange(1, 5, device=device).view(2, 2)
        self.assertEqual(torch.tensor([1, 2, 3, 4]).view(2, 2), data.rot90(0, [0, 1]))
        self.assertEqual(torch.tensor([2, 4, 1, 3]).view(2, 2), data.rot90(1, [0, 1]))
        self.assertEqual(torch.tensor([4, 3, 2, 1]).view(2, 2), data.rot90(2, [0, 1]))
        self.assertEqual(torch.tensor([3, 1, 4, 2]).view(2, 2), data.rot90(3, [0, 1]))

        # test for default args k=1, dims=[0, 1]
        self.assertEqual(data.rot90(), data.rot90(1, [0, 1]))

        # test for reversed order of dims
        self.assertEqual(data.rot90(3, [0, 1]), data.rot90(1, [1, 0]))

        # test for modulo of k
        self.assertEqual(data.rot90(5, [0, 1]), data.rot90(1, [0, 1]))
        self.assertEqual(data.rot90(3, [0, 1]), data.rot90(-1, [0, 1]))
        self.assertEqual(data.rot90(-5, [0, 1]), data.rot90(-1, [0, 1]))

        # test for dims out-of-range error
        self.assertRaises(RuntimeError, lambda: data.rot90(1, [0, -3]))
        self.assertRaises(RuntimeError, lambda: data.rot90(1, [0, 2]))

        # test tensor with more than 2D
        data = torch.arange(1, 9, device=device).view(2, 2, 2)
        self.assertEqual(torch.tensor([2, 4, 1, 3, 6, 8, 5, 7]).view(2, 2, 2), data.rot90(1, [1, 2]))
        self.assertEqual(data.rot90(1, [1, -1]), data.rot90(1, [1, 2]))

        # test for errors
        self.assertRaises(RuntimeError, lambda: data.rot90(1, [0, 3]))
        self.assertRaises(RuntimeError, lambda: data.rot90(1, [1, 1]))
        self.assertRaises(RuntimeError, lambda: data.rot90(1, [0, 1, 2]))
        self.assertRaises(RuntimeError, lambda: data.rot90(1, [0]))

    def test_rot90(self):
        self._test_rot90(self, use_cuda=False)

    def test_storage(self):
        v = torch.randn(3, 5)
        self.assertEqual(v.storage()[0], v.data[0][0])
        self.assertEqual(v.storage()[14], v.data[2][4])

    def test_nonzero(self):
        num_src = 12

        types = [
            'torch.ByteTensor',
            'torch.CharTensor',
            'torch.ShortTensor',
            'torch.IntTensor',
            'torch.FloatTensor',
            'torch.DoubleTensor',
            'torch.LongTensor',
        ]

        shapes = [
            torch.Size((12,)),
            torch.Size((12, 1)),
            torch.Size((1, 12)),
            torch.Size((6, 2)),
            torch.Size((3, 2, 2)),
        ]

        for t in types:
            while True:
                tensor = torch.rand(num_src).mul(2).floor().type(t)
                if tensor.sum() > 0:
                    break
            for shape in shapes:
                tensor = tensor.clone().resize_(shape)
                dst1 = torch.nonzero(tensor)
                dst2 = tensor.nonzero()
                dst3 = torch.LongTensor()
                torch.nonzero(tensor, out=dst3)
                if len(shape) == 1:
                    dst = []
                    for i in range(num_src):
                        if tensor[i] != 0:
                            dst += [i]

                    self.assertEqual(dst1.select(1, 0), torch.LongTensor(dst), 0)
                    self.assertEqual(dst2.select(1, 0), torch.LongTensor(dst), 0)
                    self.assertEqual(dst3.select(1, 0), torch.LongTensor(dst), 0)
                elif len(shape) == 2:
                    # This test will allow through some False positives. It only checks
                    # that the elements flagged positive are indeed non-zero.
                    for i in range(dst1.size(0)):
                        self.assertNotEqual(tensor[dst1[i, 0], dst1[i, 1]].item(), 0)
                elif len(shape) == 3:
                    # This test will allow through some False positives. It only checks
                    # that the elements flagged positive are indeed non-zero.
                    for i in range(dst1.size(0)):
                        self.assertNotEqual(tensor[dst1[i, 0], dst1[i, 1], dst1[i, 2]].item(), 0)

    def test_nonzero_empty(self):
        for device in torch.testing.get_all_device_types():
            x = torch.randn(0, 2, 0, 5, 0, device=device)
            y = torch.nonzero(x)
            self.assertEqual(0, y.numel())
            self.assertEqual(torch.Size([0, 5]), y.shape)

            x = torch.tensor(0.5, device=device)
            y = torch.nonzero(x)
            self.assertEqual(torch.Size([1, 0]), y.shape)

            x = torch.zeros((), device=device)
            y = torch.nonzero(x)
            self.assertEqual(torch.Size([0, 0]), y.shape)

    def test_deepcopy(self):
        from copy import deepcopy
        a = torch.randn(5, 5)
        b = torch.randn(5, 5)
        c = a.view(25)
        q = [a, [a.storage(), b.storage()], b, c]
        w = deepcopy(q)
        self.assertEqual(w[0], q[0], 0)
        self.assertEqual(w[1][0], q[1][0], 0)
        self.assertEqual(w[1][1], q[1][1], 0)
        self.assertEqual(w[1], q[1], 0)
        self.assertEqual(w[2], q[2], 0)

        # Check that deepcopy preserves sharing
        w[0].add_(1)
        for i in range(a.numel()):
            self.assertEqual(w[1][0][i], q[1][0][i] + 1)
        self.assertEqual(w[3], c + 1)
        w[2].sub_(1)
        for i in range(a.numel()):
            self.assertEqual(w[1][1][i], q[1][1][i] - 1)

    def test_deepcopy_scalar(self):
        from copy import deepcopy
        a = torch.tensor(5)
        self.assertEqual(a.size(), deepcopy(a).size())
        self.assertEqual(a, deepcopy(a))

    def test_deepcopy_parameter(self):
        from copy import deepcopy
        l = torch.nn.Linear(10, 1)
        s = l.state_dict(keep_vars=True)
        self.assertEqual(torch.nn.Parameter, type(s['weight']))
        self.assertEqual(torch.nn.Parameter, type(s['bias']))

        s2 = deepcopy(s)
        self.assertEqual(torch.nn.Parameter, type(s2['weight']))
        self.assertEqual(torch.nn.Parameter, type(s2['bias']))

    def test_pickle(self):
        if sys.version_info[0] == 2:
            import cPickle as pickle
        else:
            import pickle
        a = torch.randn(5, 5)
        serialized = pickle.dumps(a)
        b = pickle.loads(serialized)
        self.assertEqual(a, b)

    def test_pickle_parameter(self):
        if sys.version_info[0] == 2:
            import cPickle as pickle
        else:
            import pickle
        a = torch.nn.Parameter(torch.randn(5, 5))
        serialized = pickle.dumps(a)
        b = pickle.loads(serialized)
        self.assertTrue(isinstance(b, torch.nn.Parameter))
        self.assertEqual(a.requires_grad, b.requires_grad)
        self.assertEqual(a, b)

    def test_pickle_parameter_no_requires_grad(self):
        if sys.version_info[0] == 2:
            import cPickle as pickle
        else:
            import pickle
        a = torch.nn.Parameter(torch.randn(5, 5), requires_grad=False)
        serialized = pickle.dumps(a)
        b = pickle.loads(serialized)
        self.assertTrue(isinstance(b, torch.nn.Parameter))
        self.assertEqual(a.requires_grad, b.requires_grad)
        self.assertEqual(a, b)

    def test_norm_fastpaths(self):
        x = torch.randn(3, 5)

        # slow path
        result = torch.norm(x, 4.5, 1)
        expected = torch.pow(x.abs().pow(4.5).sum(1), 1.0 / 4.5)
        self.assertEqual(result, expected)

        # fast 0-norm
        result = torch.norm(x, 0, 1)
        expected = (x != 0).type_as(x).sum(1)
        self.assertEqual(result, expected)

        # fast 1-norm
        result = torch.norm(x, 1, 1)
        expected = x.abs().sum(1)
        self.assertEqual(result, expected)

        # fast 2-norm
        result = torch.norm(x, 2, 1)
        expected = torch.sqrt(x.pow(2).sum(1))
        self.assertEqual(result, expected)

        # fast 3-norm
        result = torch.norm(x, 3, 1)
        expected = torch.pow(x.pow(3).abs().sum(1), 1.0 / 3.0)
        self.assertEqual(result, expected)

    @staticmethod
    def _test_bernoulli(self, t_dtype, p_dtype, device):
        for trivial_p in ([0, 1], [1, 0, 1, 1, 0, 1]):
            x = torch.tensor(trivial_p, dtype=p_dtype, device=device)
            self.assertEqual(x.bernoulli().tolist(), trivial_p)

        def isBinary(t):
            return torch.ne(t, 0).mul_(torch.ne(t, 1)).sum().item() == 0

        p = torch.rand(5, 5, dtype=p_dtype, device=device)
        self.assertTrue(isBinary(p.bernoulli()))

        p = torch.rand(5, dtype=p_dtype, device=device).expand(5, 5)
        self.assertTrue(isBinary(p.bernoulli()))

        p = torch.rand(5, 5, dtype=p_dtype, device=device)
        torch.bernoulli(torch.rand_like(p), out=p)
        self.assertTrue(isBinary(p))

        p = torch.rand(5, dtype=p_dtype, device=device).expand(5, 5)
        torch.bernoulli(torch.rand_like(p), out=p)
        self.assertTrue(isBinary(p))

        t = torch.empty(10, 10, dtype=t_dtype, device=device)

        t.fill_(2)
        t.bernoulli_(0.5)
        self.assertTrue(isBinary(t))

        p = torch.rand(10, dtype=p_dtype, device=device).expand(10, 10)
        t.fill_(2)
        t.bernoulli_(p)
        self.assertTrue(isBinary(t))

        t.fill_(2)
        torch.bernoulli(torch.rand_like(t, dtype=p_dtype), out=t)
        self.assertTrue(isBinary(t))

        t.fill_(2)
        t.bernoulli_(torch.rand_like(t, dtype=p_dtype))
        self.assertTrue(isBinary(t))

    def test_bernoulli(self):
        self._test_bernoulli(self, torch.float32, torch.float64, 'cpu')
        # test that it works with integral tensors
        self._test_bernoulli(self, torch.uint8, torch.float64, 'cpu')

    def test_normal(self):
        q = torch.Tensor(100, 100)
        q.normal_()
        self.assertEqual(q.mean(), 0, 0.2)
        self.assertEqual(q.std(), 1, 0.2)

        q.normal_(2, 3)
        self.assertEqual(q.mean(), 2, 0.3)
        self.assertEqual(q.std(), 3, 0.3)

        q = torch.Tensor(100, 100)
        q_row1 = q[0:1].clone()
        q[99:100].normal_()
        self.assertEqual(q[99:100].mean(), 0, 0.2)
        self.assertEqual(q[99:100].std(), 1, 0.2)
        self.assertEqual(q[0:1].clone(), q_row1)

        mean = torch.Tensor(100, 100)
        std = torch.Tensor(100, 100)
        mean[:50] = 0
        mean[50:] = 1
        std[:, :50] = 4
        std[:, 50:] = 1

        r = torch.normal(mean)
        self.assertEqual(r[:50].mean(), 0, 0.2)
        self.assertEqual(r[50:].mean(), 1, 0.2)
        self.assertEqual(r.std(), 1, 0.2)

        r = torch.normal(mean, 3)
        self.assertEqual(r[:50].mean(), 0, 0.2)
        self.assertEqual(r[50:].mean(), 1, 0.2)
        self.assertEqual(r.std(), 3, 0.2)

        r = torch.normal(2, std)
        self.assertEqual(r.mean(), 2, 0.2)
        self.assertEqual(r[:, :50].std(), 4, 0.3)
        self.assertEqual(r[:, 50:].std(), 1, 0.2)

        r = torch.normal(mean, std)
        self.assertEqual(r[:50].mean(), 0, 0.2)
        self.assertEqual(r[50:].mean(), 1, 0.2)
        self.assertEqual(r[:, :50].std(), 4, 0.3)
        self.assertEqual(r[:, 50:].std(), 1, 0.2)

    def test_sobolengine_unscrambled_lowdim(self):
        engine_1d = torch.quasirandom.SobolEngine(1)
        expected_1d = torch.tensor([0.5, 0.75, 0.25, 0.375, 0.875, 0.625, 0.125, 0.1875, 0.6875, 0.9375])
        actual_1d = engine_1d.draw(10)
        self.assertEqual(actual_1d.view(-1), expected_1d)
        self.assertEqual(actual_1d.size(), torch.Size([10, 1]))

        # Test out kwarg
        engine_1d.reset()
        actual_1d_out = torch.Tensor().float()
        engine_1d.draw(10, out=actual_1d_out)
        self.assertEqual(actual_1d.view(-1), expected_1d)

        engine_3d = torch.quasirandom.SobolEngine(3)
        expected_3d = torch.tensor([0.5, 0.75, 0.25, 0.625, 0.125, 0.375, 0.875, 0.3125, 0.8125, 0.5625])
        actual_3d = engine_3d.draw(10)
        self.assertEqual(actual_3d[:, 2], expected_3d)
        self.assertEqual(actual_3d[:, 0], expected_1d)
        self.assertEqual(actual_3d.size(), torch.Size([10, 3]))

        engine_3d = torch.quasirandom.SobolEngine(3)
        draws = torch.cat([engine_3d.draw() for _ in range(0, 10)])
        self.assertEqual(draws, actual_3d)

        engine_3d = torch.quasirandom.SobolEngine(3).fast_forward(5)
        draws = engine_3d.draw(5)
        self.assertEqual(draws, actual_3d[5:])
        engine_3d.reset()
        self.assertEqual(engine_3d.draw(3), actual_3d[:3])
        engine_3d.fast_forward(2)
        self.assertEqual(engine_3d.draw(5), actual_3d[5:])

    def test_sobolengine_unscrambled_highdim(self):
        from collections import Counter
        engine = torch.quasirandom.SobolEngine(1111)
        count1 = dict(Counter(engine.draw().view(-1).tolist()))
        count2 = dict(Counter(engine.draw().view(-1).tolist()))
        count3 = dict(Counter(engine.draw().view(-1).tolist()))
        self.assertTrue(count1 == {0.5: 1111})
        self.assertTrue(count2 == {0.25: 580, 0.75: 531})
        self.assertTrue(count3 == {0.25: 531, 0.75: 580})

        engine = torch.quasirandom.SobolEngine(1111)
        draws = engine.draw(1000)
        self.assertTrue(torch.all(draws <= 1))
        self.assertTrue(torch.all(draws >= 0))

    def test_sobolengine_scrambled_lowdim(self):
        engine_1d = torch.quasirandom.SobolEngine(1, scramble=True, seed=1729)
        expected_1d = [0.16478512, 0.43221009, 0.84261382, 0.99750268, 0.27460563,
                       0.01084163, 0.73373985, 0.65039611, 0.12329865, 0.35587373]
        actual_1d = engine_1d.draw(10)
        self.assertEqual(actual_1d.flatten(), torch.tensor(expected_1d))
        self.assertEqual(actual_1d.size(), torch.Size([10, 1]))

        engine_3d = torch.quasirandom.SobolEngine(3, scramble=True, seed=1729)
        expected_3d = [0.32642800, 0.17881306, 0.68837059, 0.46492538, 0.91789097,
                       0.58075899, 0.03642474, 0.68229187, 0.20051685, 0.30083340]
        actual_3d = engine_3d.draw(10)
        self.assertEqual(actual_3d[:, 2], torch.tensor(expected_3d))
        self.assertEqual(actual_3d.size(), torch.Size([10, 3]))

        engine_3d = torch.quasirandom.SobolEngine(3, scramble=True, seed=1729)
        draws = torch.cat([engine_3d.draw() for _ in range(0, 10)])
        self.assertEqual(draws, actual_3d)

        engine_3d = torch.quasirandom.SobolEngine(3, scramble=True, seed=1729)
        engine_3d.fast_forward(5)
        draws = engine_3d.draw(5)
        self.assertEqual(draws, actual_3d[5:])
        engine_3d.reset()
        self.assertEqual(engine_3d.draw(3), actual_3d[:3])
        engine_3d.fast_forward(2)
        self.assertEqual(engine_3d.draw(5), actual_3d[5:])

    def test_sobolengine_scrambled_highdim(self):
        engine = torch.quasirandom.SobolEngine(1111, scramble=True)
        draws = engine.draw(1000)
        self.assertTrue(torch.all(draws <= 1))
        self.assertTrue(torch.all(draws >= 0))

    def test_parsing_int64(self):
        # accepts integer arguments
        x = torch.cumsum(torch.ones(5, 5), 0)
        self.assertEqual(x, torch.cumsum(torch.ones(5, 5), torch.tensor(0)))
        # doesn't accept floating point variables
        self.assertRaises(TypeError, lambda: torch.cumsum(torch.ones(5, 5), torch.tensor(0.)))

    def test_parsing_double(self):
        # accepts floating point and integer arguments
        x = torch.randn(2, 3)
        torch.isclose(x, x, 1, 1)
        self.assertTrue(torch.isclose(x, x, 1, 1).all())
        self.assertTrue(torch.isclose(x, x, 1.5, 1.).all())
        # accepts floating point and integer tensors
        self.assertTrue(torch.isclose(x, x, torch.tensor(1), torch.tensor(1)).all())
        self.assertTrue(torch.isclose(x, x, torch.tensor(1.5), torch.tensor(1.)).all())
        # doesn't accept variables with requires_grad
        self.assertRaises(TypeError,
                          lambda: torch.isclose(x, x, torch.tensor(1.5), torch.tensor(1., requires_grad=True)).all())

    def test_parsing_intlist(self):
        #  parse with integer variables
        self.assertEqual(torch.Size([3, 4]), torch.ones((torch.tensor(3), torch.tensor(4))).shape)
        self.assertEqual(torch.Size([3, 4]), torch.ones(torch.tensor(3), torch.tensor(4)).shape)
        # parse with numpy integers
        if TEST_NUMPY:
            self.assertEqual(torch.Size([3, 4]), torch.ones((np.array(3), np.int64(4))).shape)
            self.assertEqual(torch.Size([3, 4]), torch.ones(np.array(3), np.int64(4)).shape)
            self.assertEqual(torch.Size([3, 4]), torch.ones((np.int64(3), np.array(4))).shape)
            self.assertEqual(torch.Size([3, 4]), torch.ones(np.int64(3), np.array(4)).shape)

        # fail parse with float variables
        self.assertRaises(TypeError, lambda: torch.ones((torch.tensor(3.), torch.tensor(4))))
        # fail parse with numpy floats
        if TEST_NUMPY:
            self.assertRaises(TypeError, lambda: torch.ones((np.float(3.), torch.tensor(4))))
            self.assertRaises(TypeError, lambda: torch.ones((np.array(3.), torch.tensor(4))))

        # fail parse with > 1 element variables
        self.assertRaises(TypeError, lambda: torch.ones(torch.tensor(3, 3)))
        self.assertRaises(TypeError, lambda: torch.ones((torch.tensor(3, 3))))
        if TEST_NUMPY:
            self.assertRaises(TypeError, lambda: torch.ones(np.array(3, 3)))
            self.assertRaises(TypeError, lambda: torch.ones((np.array(3, 3))))

        # fail parse with additional positional args after intlist arg
        self.assertRaisesRegex(TypeError,
                               "received an invalid combination of arguments",
                               lambda: torch.LongTensor((6, 0), 1, 1, 0))
        self.assertRaisesRegex(TypeError,
                               "missing 1 required positional arguments",
                               lambda: torch.tensor().new_zeros((5, 5), 0))

    def _test_serialization_data(self):
        a = [torch.randn(5, 5).float() for i in range(2)]
        b = [a[i % 2] for i in range(4)]  # 0-3
        b += [a[0].storage()]  # 4
        b += [a[0].reshape(-1)[1:4].storage()]  # 5
        b += [torch.arange(1, 11).int()]  # 6
        t1 = torch.FloatTensor().set_(a[0].reshape(-1)[1:4].clone().storage(), 0, (3,), (1,))
        t2 = torch.FloatTensor().set_(a[0].reshape(-1)[1:4].clone().storage(), 0, (3,), (1,))
        b += [(t1.storage(), t1.storage(), t2.storage())]  # 7
        b += [a[0].reshape(-1)[0:2].storage()]  # 8
        return b

    def _test_serialization_assert(self, b, c):
        self.assertEqual(b, c, 0)
        self.assertTrue(isinstance(c[0], torch.FloatTensor))
        self.assertTrue(isinstance(c[1], torch.FloatTensor))
        self.assertTrue(isinstance(c[2], torch.FloatTensor))
        self.assertTrue(isinstance(c[3], torch.FloatTensor))
        self.assertTrue(isinstance(c[4], torch.FloatStorage))
        c[0].fill_(10)
        self.assertEqual(c[0], c[2], 0)
        self.assertEqual(c[4], torch.FloatStorage(25).fill_(10), 0)
        c[1].fill_(20)
        self.assertEqual(c[1], c[3], 0)
        # I have to do it in this roundabout fashion, because there's no
        # way to slice storages
        for i in range(4):
            self.assertEqual(c[4][i + 1], c[5][i])

        # check that serializing the same storage view object unpickles
        # it as one object not two (and vice versa)
        views = c[7]
        self.assertEqual(views[0]._cdata, views[1]._cdata)
        self.assertEqual(views[0], views[2])
        self.assertNotEqual(views[0]._cdata, views[2]._cdata)

        rootview = c[8]
        self.assertEqual(rootview.data_ptr(), c[0].data_ptr())

    def test_serialization(self):
        # Test serialization with a real file
        b = self._test_serialization_data()
        for use_name in (False, True):
            # Passing filename to torch.save(...) will cause the file to be opened twice,
            # which is not supported on Windows
            if sys.platform == "win32" and use_name:
                continue
            with tempfile.NamedTemporaryFile() as f:
                handle = f if not use_name else f.name
                torch.save(b, handle)
                f.seek(0)
                c = torch.load(handle)
            self._test_serialization_assert(b, c)
        # test non-ascii encoding of bytes arrays/strings
        # The following bytes are produced by serializing
        #   [b'\xc5\xbc\xc4\x85\xc4\x85\xc3\xb3\xc5\xbc\xc4\x85\xc5\xbc', torch.zeros(1, dtype=torch.float), 2]
        # in Python 2.7.12 and PyTorch 0.4.1, where the first element contains
        # bytes of some utf-8 characters (i.e., `utf8_str.encode('utf-8')`).
        serialized = (
            b'\x80\x02\x8a\nl\xfc\x9cF\xf9 j\xa8P\x19.\x80\x02M\xe9\x03.'
            b'\x80\x02}q\x01(U\x10protocol_versionq\x02M\xe9\x03U\n'
            b'type_sizesq\x03}q\x04(U\x03intq\x05K\x04U\x05shortq\x06K\x02U'
            b'\x04longq\x07K\x04uU\rlittle_endianq\x08\x88u.\x80\x02]q'
            b'\x01(U\x0e\xc5\xbc\xc4\x85\xc4\x85\xc3\xb3\xc5\xbc\xc4\x85'
            b'\xc5\xbcq\x02ctorch._utils\n_rebuild_tensor_v2\nq\x03((U'
            b'\x07storageq\x04ctorch\nFloatStorage\nq\x05U\x0845640624q'
            b'\x06U\x03cpuq\x07\x8a\x01\x01NtQK\x00K\x01\x85K\x01\x85'
            b'\x89NtRq\x08K\x02e.\x80\x02]q\x01U\x0845640624q\x02a.\x01\x00'
            b'\x00\x00\x00\x00\x00\x00\x00\x00\x00\x00'
        )
        buf = io.BytesIO(serialized)
        utf8_bytes = b'\xc5\xbc\xc4\x85\xc4\x85\xc3\xb3\xc5\xbc\xc4\x85\xc5\xbc'
        utf8_str = utf8_bytes.decode('utf-8')
        if PY3:
            with self.assertRaisesRegex(UnicodeDecodeError, "'ascii' codec can't decode byte"):
                loaded = torch.load(buf)
            buf.seek(0)
            loaded_utf8 = torch.load(buf, encoding='utf-8')
            self.assertEqual(loaded_utf8, [utf8_str, torch.zeros(1, dtype=torch.float), 2])
            buf.seek(0)
            loaded_bytes = torch.load(buf, encoding='bytes')
        else:
            loaded_bytes = torch.load(buf)
        self.assertEqual(loaded_bytes, [utf8_bytes, torch.zeros(1, dtype=torch.float), 2])

    def test_serialization_filelike(self):
        # Test serialization (load and save) with a filelike object
        b = self._test_serialization_data()
        with BytesIOContext() as f:
            torch.save(b, f)
            f.seek(0)
            c = torch.load(f)
        self._test_serialization_assert(b, c)

    def test_serialization_gzip(self):
        # Test serialization with gzip file
        b = self._test_serialization_data()
        f1 = tempfile.NamedTemporaryFile(delete=False)
        f2 = tempfile.NamedTemporaryFile(delete=False)
        torch.save(b, f1)
        with open(f1.name, 'rb') as f_in, gzip.open(f2.name, 'wb') as f_out:
            shutil.copyfileobj(f_in, f_out)

        with gzip.open(f2.name, 'rb') as f:
            c = torch.load(f)
        self._test_serialization_assert(b, c)

    def test_serialization_offset(self):
        a = torch.randn(5, 5)
        i = 41
        for use_name in (False, True):
            # Passing filename to torch.save(...) will cause the file to be opened twice,
            # which is not supported on Windows
            if sys.platform == "win32" and use_name:
                continue
            with tempfile.NamedTemporaryFile() as f:
                handle = f if not use_name else f.name
                pickle.dump(i, f)
                torch.save(a, f)
                f.seek(0)
                j = pickle.load(f)
                b = torch.load(f)
            self.assertTrue(torch.equal(a, b))
            self.assertEqual(i, j)

    def test_serialization_offset_filelike(self):
        a = torch.randn(5, 5)
        i = 41
        with BytesIOContext() as f:
            pickle.dump(i, f)
            torch.save(a, f)
            f.seek(0)
            j = pickle.load(f)
            b = torch.load(f)
        self.assertTrue(torch.equal(a, b))
        self.assertEqual(i, j)

    def test_serialization_offset_gzip(self):
        a = torch.randn(5, 5)
        i = 41
        f1 = tempfile.NamedTemporaryFile(delete=False)
        f2 = tempfile.NamedTemporaryFile(delete=False)
        with open(f1.name, 'wb') as f:
            pickle.dump(i, f)
            torch.save(a, f)
        with open(f1.name, 'rb') as f_in, gzip.open(f2.name, 'wb') as f_out:
            shutil.copyfileobj(f_in, f_out)

        with gzip.open(f2.name, 'rb') as f:
            j = pickle.load(f)
            b = torch.load(f)
        self.assertTrue(torch.equal(a, b))
        self.assertEqual(i, j)

    def test_half_tensor(self):
        x = torch.randn(5, 5).float()
        y = torch.randn(5, 5).float()
        xh, yh = x.half(), y.half()

        self.assertEqual(x.half().float(), x, 1e-3)

        z = torch.Tensor(5, 5)
        self.assertEqual(z.copy_(xh), x, 1e-3)

        with tempfile.NamedTemporaryFile() as f:
            torch.save(xh, f)
            f.seek(0)
            xh2 = torch.load(f)
            self.assertEqual(xh.float(), xh2.float())

    def test_serialize_device(self):
        device_str = ['cpu', 'cpu:0', 'cuda', 'cuda:0']
        device_obj = [torch.device(d) for d in device_str]
        for device in device_obj:
            device_copied = copy.deepcopy(device)
            self.assertEqual(device, device_copied)

    @unittest.skipIf(not torch.cuda.is_available(), 'no CUDA')
    def test_half_tensor_cuda(self):
        x = torch.randn(5, 5).half()
        self.assertEqual(x.cuda(), x)

        xc = x.cuda()
        with tempfile.NamedTemporaryFile() as f:
            torch.save(xc, f)
            f.seek(0)
            xc2 = torch.load(f)
            self.assertIsInstance(xc2, type(xc))
            self.assertEqual(xc.float(), xc2.float())

    def _test_serialization_cuda(self, filecontext_lambda):
        device_count = torch.cuda.device_count()
        t0 = torch.cuda.FloatTensor(5).fill_(1)
        torch.cuda.set_device(device_count - 1)
        tn = torch.cuda.FloatTensor(3).fill_(2)
        torch.cuda.set_device(0)
        b = (t0, tn)
        with filecontext_lambda() as f:
            torch.save(b, f)
            f.seek(0)
            c = torch.load(f)
            self.assertEqual(b, c, 0)
            u0, un = c
            self.assertEqual(u0.get_device(), 0)
            self.assertEqual(un.get_device(), device_count - 1)

    @unittest.skipIf(not torch.cuda.is_available(), 'no CUDA')
    def test_serialization_cuda(self):
        self._test_serialization_cuda(tempfile.NamedTemporaryFile)

    @unittest.skipIf(not torch.cuda.is_available(), 'no CUDA')
    def test_serialization_cuda_filelike(self):
        self._test_serialization_cuda(BytesIOContext)

    def test_serialization_backwards_compat(self):
        a = [torch.arange(1 + i, 26 + i).view(5, 5).float() for i in range(2)]
        b = [a[i % 2] for i in range(4)]
        b += [a[0].storage()]
        b += [a[0].reshape(-1)[1:4].clone().storage()]
        path = download_file('https://download.pytorch.org/test_data/legacy_serialized.pt')
        c = torch.load(path)
        self.assertEqual(b, c, 0)
        self.assertTrue(isinstance(c[0], torch.FloatTensor))
        self.assertTrue(isinstance(c[1], torch.FloatTensor))
        self.assertTrue(isinstance(c[2], torch.FloatTensor))
        self.assertTrue(isinstance(c[3], torch.FloatTensor))
        self.assertTrue(isinstance(c[4], torch.FloatStorage))
        c[0].fill_(10)
        self.assertEqual(c[0], c[2], 0)
        self.assertEqual(c[4], torch.FloatStorage(25).fill_(10), 0)
        c[1].fill_(20)
        self.assertEqual(c[1], c[3], 0)

        # test some old tensor serialization mechanism
        class OldTensorBase(object):
            def __init__(self, new_tensor):
                self.new_tensor = new_tensor

            def __getstate__(self):
                return (self.new_tensor.storage(),
                        self.new_tensor.storage_offset(),
                        tuple(self.new_tensor.size()),
                        self.new_tensor.stride())

        class OldTensorV1(OldTensorBase):
            def __reduce__(self):
                return (torch.Tensor, (), self.__getstate__())

        class OldTensorV2(OldTensorBase):
            def __reduce__(self):
                return (_rebuild_tensor, self.__getstate__())

        x = torch.randn(30).as_strided([2, 3], [9, 3], 2)
        for old_cls in [OldTensorV1, OldTensorV2]:
            with tempfile.NamedTemporaryFile() as f:
                old_x = old_cls(x)
                torch.save(old_x, f)
                f.seek(0)
                load_x = torch.load(f)
                self.assertEqual(x.storage(), load_x.storage())
                self.assertEqual(x.storage_offset(), load_x.storage_offset())
                self.assertEqual(x.size(), load_x.size())
                self.assertEqual(x.stride(), load_x.stride())

    # unique_key is necessary because on Python 2.7, if a warning passed to
    # the warning module is the same, it is not raised again.
    def _test_serialization_container(self, unique_key, filecontext_lambda):
        tmpmodule_name = 'tmpmodule{}'.format(unique_key)

        def import_module(name, filename):
            if sys.version_info >= (3, 5):
                import importlib.util
                spec = importlib.util.spec_from_file_location(name, filename)
                module = importlib.util.module_from_spec(spec)
                spec.loader.exec_module(module)
            else:
                import imp
                module = imp.load_source(name, filename)
            sys.modules[module.__name__] = module
            return module

        with filecontext_lambda() as checkpoint:
            fname = get_file_path_2(os.path.dirname(__file__), 'data', 'network1.py')
            module = import_module(tmpmodule_name, fname)
            torch.save(module.Net(), checkpoint)

            # First check that the checkpoint can be loaded without warnings
            checkpoint.seek(0)
            with warnings.catch_warnings(record=True) as w:
                loaded = torch.load(checkpoint)
                self.assertTrue(isinstance(loaded, module.Net))
                if can_retrieve_source:
                    self.assertEquals(len(w), 0)

            # Replace the module with different source
            fname = get_file_path_2(os.path.dirname(__file__), 'data', 'network2.py')
            module = import_module(tmpmodule_name, fname)
            checkpoint.seek(0)
            with warnings.catch_warnings(record=True) as w:
                loaded = torch.load(checkpoint)
                self.assertTrue(isinstance(loaded, module.Net))
                if can_retrieve_source:
                    self.assertEquals(len(w), 1)
                    self.assertTrue(w[0].category, 'SourceChangeWarning')

    def test_serialization_container(self):
        self._test_serialization_container('file', tempfile.NamedTemporaryFile)

    def test_serialization_container_filelike(self):
        self._test_serialization_container('filelike', BytesIOContext)

    def test_serialization_map_location(self):
        test_file_path = download_file('https://download.pytorch.org/test_data/gpu_tensors.pt')

        def map_location(storage, loc):
            return storage

        def load_bytes():
            with open(test_file_path, 'rb') as f:
                return io.BytesIO(f.read())

        fileobject_lambdas = [lambda: test_file_path, load_bytes]
        cpu_map_locations = [
            map_location,
            {'cuda:0': 'cpu'},
            'cpu',
            torch.device('cpu'),
        ]
        gpu_0_map_locations = [
            {'cuda:0': 'cuda:0'},
            'cuda',
            'cuda:0',
            torch.device('cuda'),
            torch.device('cuda', 0)
        ]
        gpu_last_map_locations = [
            'cuda:{}'.format(torch.cuda.device_count() - 1),
        ]

        def check_map_locations(map_locations, tensor_class, intended_device):
            for fileobject_lambda in fileobject_lambdas:
                for map_location in map_locations:
                    tensor = torch.load(fileobject_lambda(), map_location=map_location)

                    self.assertEqual(tensor.device, intended_device)
                    self.assertIsInstance(tensor, tensor_class)
                    self.assertEqual(tensor, tensor_class([[1.0, 2.0], [3.0, 4.0]]))

        check_map_locations(cpu_map_locations, torch.FloatTensor, torch.device('cpu'))
        if torch.cuda.is_available():
            check_map_locations(gpu_0_map_locations, torch.cuda.FloatTensor, torch.device('cuda', 0))
            check_map_locations(
                gpu_last_map_locations,
                torch.cuda.FloatTensor,
                torch.device('cuda', torch.cuda.device_count() - 1)
            )

    @unittest.skipIf(torch.cuda.is_available(), "Testing torch.load on CPU-only machine")
    @unittest.skipIf(not PY3, "Test tensors were serialized using python 3")
    def test_load_nonexistent_device(self):
        # Setup: create a serialized file object with a 'cuda:0' restore location
        # The following was generated by saving a torch.randn(2, device='cuda') tensor.
        serialized = (b'\x80\x02\x8a\nl\xfc\x9cF\xf9 j\xa8P\x19.\x80\x02M\xe9'
                      b'\x03.\x80\x02}q\x00(X\x10\x00\x00\x00protocol_versionq'
                      b'\x01M\xe9\x03X\r\x00\x00\x00little_endianq\x02\x88X\n'
                      b'\x00\x00\x00type_sizesq\x03}q\x04(X\x05\x00\x00\x00shortq'
                      b'\x05K\x02X\x03\x00\x00\x00intq\x06K\x04X\x04\x00\x00\x00'
                      b'longq\x07K\x04uu.\x80\x02ctorch._utils\n_rebuild_tensor_v2'
                      b'\nq\x00((X\x07\x00\x00\x00storageq\x01ctorch\nFloatStorage'
                      b'\nq\x02X\x0e\x00\x00\x0094919395964320q\x03X\x06\x00\x00'
                      b'\x00cuda:0q\x04K\x02Ntq\x05QK\x00K\x02\x85q\x06K\x01\x85q'
                      b'\x07\x89Ntq\x08Rq\t.\x80\x02]q\x00X\x0e\x00\x00\x00'
                      b'94919395964320q\x01a.\x02\x00\x00\x00\x00\x00\x00\x00\xbb'
                      b'\x1f\x82\xbe\xea\x81\xd1>')

        buf = io.BytesIO(serialized)

        error_msg = r'Attempting to deserialize object on a CUDA device'
        with self.assertRaisesRegex(RuntimeError, error_msg):
            _ = torch.load(buf)

    def test_serialization_filelike_api_requirements(self):
        filemock = FilelikeMock(b'', has_readinto=False)
        tensor = torch.randn(3, 5)
        torch.save(tensor, filemock)
        expected_superset = {'write', 'flush'}
        self.assertTrue(expected_superset.issuperset(filemock.calls))

        # Reset between save and load
        filemock.seek(0)
        filemock.calls.clear()

        _ = torch.load(filemock)
        expected_superset = {'read', 'readline', 'seek', 'tell'}
        self.assertTrue(expected_superset.issuperset(filemock.calls))

    def _test_serialization_filelike(self, tensor, mock, desc):
        f = mock(b'')
        torch.save(tensor, f)
        f.seek(0)
        data = mock(f.read())

        msg = 'filelike serialization with {}'

        b = torch.load(data)
        self.assertTrue(torch.equal(tensor, b), msg.format(desc))

    def test_serialization_filelike_missing_attrs(self):
        # Test edge cases where filelike objects are missing attributes.
        # The Python io docs suggests that these attributes should really exist
        # and throw io.UnsupportedOperation, but that isn't always the case.
        mocks = [
            ('no readinto', lambda x: FilelikeMock(x)),
            ('has readinto', lambda x: FilelikeMock(x, has_readinto=True)),
            ('no fileno', lambda x: FilelikeMock(x, has_fileno=False)),
        ]

        to_serialize = torch.randn(3, 10)
        for desc, mock in mocks:
            self._test_serialization_filelike(to_serialize, mock, desc)

    def test_serialization_filelike_stress(self):
        a = torch.randn(11 * (2 ** 9) + 1, 5 * (2 ** 9))

        # This one should call python read multiple times
        self._test_serialization_filelike(a, lambda x: FilelikeMock(x, has_readinto=False),
                                          'read() stress test')
        self._test_serialization_filelike(a, lambda x: FilelikeMock(x, has_readinto=True),
                                          'readinto() stress test')

    def test_serialization_filelike_uses_readinto(self):
        # For maximum effiency, when reading a file-like object,
        # ensure the C API calls readinto instead of read.
        a = torch.randn(5, 4)

        f = io.BytesIO()
        torch.save(a, f)
        f.seek(0)
        data = FilelikeMock(f.read(), has_readinto=True)

        b = torch.load(data)
        self.assertTrue(data.was_called('readinto'))

    def test_serialization_storage_slice(self):
        # Generated using:
        #
        # t = torch.zeros(2);
        # s1 = t.storage()[:1]
        # s2 = t.storage()[1:]
        # torch.save((s1, s2), 'foo.ser')
        #
        # with PyTorch 0.3.1
        serialized = (b'\x80\x02\x8a\nl\xfc\x9cF\xf9 j\xa8P\x19.\x80\x02M\xe9\x03'
                      b'.\x80\x02}q\x00(X\n\x00\x00\x00type_sizesq\x01}q\x02(X\x03'
                      b'\x00\x00\x00intq\x03K\x04X\x05\x00\x00\x00shortq\x04K\x02X'
                      b'\x04\x00\x00\x00longq\x05K\x04uX\x10\x00\x00\x00protocol_versionq'
                      b'\x06M\xe9\x03X\r\x00\x00\x00little_endianq\x07\x88u.\x80\x02'
                      b'(X\x07\x00\x00\x00storageq\x00ctorch\nFloatStorage\nq\x01X\x0e'
                      b'\x00\x00\x0094279043900432q\x02X\x03\x00\x00\x00cpuq\x03K\x02'
                      b'X\x0e\x00\x00\x0094279029750368q\x04K\x00K\x01\x87q\x05tq\x06'
                      b'Q(h\x00h\x01X\x0e\x00\x00\x0094279043900432q\x07h\x03K\x02X'
                      b'\x0e\x00\x00\x0094279029750432q\x08K\x01K\x01\x87q\ttq\nQ'
                      b'\x86q\x0b.\x80\x02]q\x00X\x0e\x00\x00\x0094279043900432q'
                      b'\x01a.\x02\x00\x00\x00\x00\x00\x00\x00\x00\x00\x00\x00'
                      b'\x00\x00\x00\x00')

        buf = io.BytesIO(serialized)
        (s1, s2) = torch.load(buf)
        self.assertEqual(s1[0], 0)
        self.assertEqual(s2[0], 0)
        self.assertEqual(s1.data_ptr() + 4, s2.data_ptr())

    def test_load_error_msg(self):
        expected_err_msg = (".*You can only torch.load from a file that is seekable. " +
                            "Please pre-load the data into a buffer like io.BytesIO and " +
                            "try to load from it instead.")

        resource = FilelikeMock(data=b"data")
        delattr(resource, "tell")
        delattr(resource, "seek")
        self.assertRaisesRegex(AttributeError, expected_err_msg, lambda: torch.load(resource))

    def test_from_buffer(self):
        a = bytearray([1, 2, 3, 4])
        self.assertEqual(torch.ByteStorage.from_buffer(a).tolist(), [1, 2, 3, 4])
        shorts = torch.ShortStorage.from_buffer(a, 'big')
        self.assertEqual(shorts.size(), 2)
        self.assertEqual(shorts.tolist(), [258, 772])
        ints = torch.IntStorage.from_buffer(a, 'little')
        self.assertEqual(ints.size(), 1)
        self.assertEqual(ints[0], 67305985)
        f = bytearray([0x40, 0x10, 0x00, 0x00])
        floats = torch.FloatStorage.from_buffer(f, 'big')
        self.assertEqual(floats.size(), 1)
        self.assertEqual(floats[0], 2.25)

        f = bytearray([0x00, 0x01, 0x02, 0x03, 0x04, 0x05, 0x10, 0x40])
        bools = torch.BoolStorage.from_buffer(f, 'big')
        self.assertEqual(bools.size(), 8)
        self.assertEqual(bools.tolist(), [False, True, True, True, True, True, True, True])
        self.assertEqual(bools.type(), 'torch.BoolStorage')

        f = bytearray(b'\x80\x02\x8a\nl\xfc\x9cF\xf9 j\xa8P\x19.\x80\x02M\xe9')
        bools = torch.BoolStorage.from_buffer(f, 'big')
        self.assertEqual(bools.size(), 19)

        f = bytearray(b'\0x4A')
        bools = torch.BoolStorage.from_buffer(f, 'big')
        self.assertEqual(bools.size(), 4)
        self.assertEqual(bools.tolist(), [False, True, True, True])

    def test_storage_casts(self):
        storage = torch.IntStorage([-1, 0, 1, 2, 3, 4])
        self.assertEqual(storage.size(), 6)
        self.assertEqual(storage.tolist(), [-1, 0, 1, 2, 3, 4])
        self.assertEqual(storage.type(), 'torch.IntStorage')
        self.assertIs(storage.dtype, torch.int32)

        floatStorage = storage.float()
        self.assertEqual(floatStorage.size(), 6)
        self.assertEqual(floatStorage.tolist(), [-1, 0, 1, 2, 3, 4])
        self.assertEqual(floatStorage.type(), 'torch.FloatStorage')
        self.assertEqual(floatStorage.int().tolist(), [-1, 0, 1, 2, 3, 4])
        self.assertIs(floatStorage.dtype, torch.float32)

        halfStorage = storage.half()
        self.assertEqual(halfStorage.size(), 6)
        self.assertEqual(halfStorage.tolist(), [-1, 0, 1, 2, 3, 4])
        self.assertEqual(halfStorage.type(), 'torch.HalfStorage')
        self.assertEqual(halfStorage.int().tolist(), [-1, 0, 1, 2, 3, 4])
        self.assertIs(halfStorage.dtype, torch.float16)

        longStorage = storage.long()
        self.assertEqual(longStorage.size(), 6)
        self.assertEqual(longStorage.tolist(), [-1, 0, 1, 2, 3, 4])
        self.assertEqual(longStorage.type(), 'torch.LongStorage')
        self.assertEqual(longStorage.int().tolist(), [-1, 0, 1, 2, 3, 4])
        self.assertIs(longStorage.dtype, torch.int64)

        shortStorage = storage.short()
        self.assertEqual(shortStorage.size(), 6)
        self.assertEqual(shortStorage.tolist(), [-1, 0, 1, 2, 3, 4])
        self.assertEqual(shortStorage.type(), 'torch.ShortStorage')
        self.assertEqual(shortStorage.int().tolist(), [-1, 0, 1, 2, 3, 4])
        self.assertIs(shortStorage.dtype, torch.int16)

        doubleStorage = storage.double()
        self.assertEqual(doubleStorage.size(), 6)
        self.assertEqual(doubleStorage.tolist(), [-1.0, 0.0, 1.0, 2.0, 3.0, 4.0])
        self.assertEqual(doubleStorage.type(), 'torch.DoubleStorage')
        self.assertEqual(doubleStorage.int().tolist(), [-1, 0, 1, 2, 3, 4])
        self.assertIs(doubleStorage.dtype, torch.float64)

        charStorage = storage.char()
        self.assertEqual(charStorage.size(), 6)
        self.assertEqual(charStorage.tolist(), [-1.0, 0.0, 1.0, 2.0, 3.0, 4.0])
        self.assertEqual(charStorage.type(), 'torch.CharStorage')
        self.assertEqual(charStorage.int().tolist(), [-1, 0, 1, 2, 3, 4])
        self.assertIs(charStorage.dtype, torch.int8)

        byteStorage = storage.byte()
        self.assertEqual(byteStorage.size(), 6)
        self.assertEqual(byteStorage.tolist(), [255, 0, 1, 2, 3, 4])
        self.assertEqual(byteStorage.type(), 'torch.ByteStorage')
        self.assertEqual(byteStorage.int().tolist(), [255, 0, 1, 2, 3, 4])
        self.assertIs(byteStorage.dtype, torch.uint8)

        boolStorage = storage.bool()
        self.assertEqual(boolStorage.size(), 6)
        self.assertEqual(boolStorage.tolist(), [True, False, True, True, True, True])
        self.assertEqual(boolStorage.type(), 'torch.BoolStorage')
        self.assertEqual(boolStorage.int().tolist(), [1, 0, 1, 1, 1, 1])
        self.assertIs(boolStorage.dtype, torch.bool)

    def test_storage_device(self):
        devices = ['cpu'] if not torch.cuda.is_available() else ['cpu', 'cuda']
        for device in devices:
            x = torch.tensor([], device=device)
            self.assertEqual(x.dtype, x.storage().dtype)

    @unittest.skipIf(torch.cuda.device_count() < 2, 'less than 2 GPUs detected')
    def test_storage_multigpu(self):
        devices = ['cuda:0', 'cuda:1']
        for device in devices:
            x = torch.tensor([], device=device)
            self.assertEqual(x.dtype, x.storage().dtype)

    @unittest.skipIf(IS_WINDOWS, "TODO: need to fix this test case for Windows")
    def test_from_file(self):
        size = 10000
        with tempfile.NamedTemporaryFile() as f:
            s1 = torch.FloatStorage.from_file(f.name, True, size)
            t1 = torch.FloatTensor(s1).copy_(torch.randn(size))

            # check mapping
            s2 = torch.FloatStorage.from_file(f.name, True, size)
            t2 = torch.FloatTensor(s2)
            self.assertEqual(t1, t2, 0)

            # check changes to t1 from t2
            rnum = random.uniform(-1, 1)
            t1.fill_(rnum)
            self.assertEqual(t1, t2, 0)

            # check changes to t2 from t1
            rnum = random.uniform(-1, 1)
            t2.fill_(rnum)
            self.assertEqual(t1, t2, 0)

    def test_print(self):
        default_type = torch.Tensor().type()
        for t in torch._tensor_classes:
            if t == torch.HalfTensor:
                continue  # HalfTensor does not support fill
            if t.is_sparse:
                continue
            if t.is_cuda and not torch.cuda.is_available():
                continue
            obj = t(100, 100).fill_(1)
            obj.__repr__()
            str(obj)
        # test half tensor
        obj = torch.rand(100, 100, device='cpu').half()
        obj.__repr__()
        str(obj)
        for t in torch._storage_classes:
            if t.is_cuda and not torch.cuda.is_available():
                continue
            if t == torch.BoolStorage or t == torch.cuda.BoolStorage:
                obj = t(100).fill_(True)
            else:
                obj = t(100).fill_(1)
            obj.__repr__()
            str(obj)

        # test big integer
        x = torch.tensor(2341234123412341)
        self.assertEqual(x.__repr__(), str(x))
        self.assertExpectedInline(str(x), '''tensor(2341234123412341)''')

        # test scientific notation
        x = torch.tensor([1e28, 1e-28])
        self.assertEqual(x.__repr__(), str(x))
        self.assertExpectedInline(str(x), '''tensor([1.0000e+28, 1.0000e-28])''')

        # test scientific notation using set_printoptions
        x = torch.tensor([1e2, 1e-2])
        torch.set_printoptions(sci_mode=True)
        self.assertEqual(x.__repr__(), str(x))
        self.assertExpectedInline(str(x), '''tensor([1.0000e+02, 1.0000e-02])''')
        torch.set_printoptions(sci_mode=False)
        self.assertEqual(x.__repr__(), str(x))
        self.assertExpectedInline(str(x), '''tensor([  100.0000,     0.0100])''')
        torch.set_printoptions(sci_mode=None)  # reset to the default value

        # test no leading space if all elements positive
        x = torch.tensor([1, 2])
        self.assertEqual(x.__repr__(), str(x))
        self.assertExpectedInline(str(x), '''tensor([1, 2])''')

        # test for leading space if there are negative elements
        x = torch.tensor([1, -2])
        self.assertEqual(x.__repr__(), str(x))
        self.assertExpectedInline(str(x), '''tensor([ 1, -2])''')

        # test inf and nan
        x = torch.tensor([4, inf, 1.5, -inf, 0, nan, 1])
        self.assertEqual(x.__repr__(), str(x))
        self.assertExpectedInline(str(x), '''tensor([4.0000,    inf, 1.5000,   -inf, 0.0000,    nan, 1.0000])''')

        # test dtype
        torch.set_default_dtype(torch.float)
        x = torch.tensor([1e-324, 1e-323, 1e-322, 1e307, 1e308, 1e309], dtype=torch.float64)
        self.assertEqual(x.__repr__(), str(x))
        expected_str = '''\
tensor([ 0.0000e+00, 9.8813e-324, 9.8813e-323, 1.0000e+307, 1.0000e+308,
                inf], dtype=torch.float64)'''
        self.assertExpectedInline(str(x), expected_str)

        # test changing default dtype
        torch.set_default_dtype(torch.float64)
        self.assertEqual(x.__repr__(), str(x))
        expected_str = '''\
tensor([ 0.0000e+00, 9.8813e-324, 9.8813e-323, 1.0000e+307, 1.0000e+308,
                inf])'''
        self.assertExpectedInline(str(x), expected_str)

        # test summary
        x = torch.zeros(10000)
        self.assertEqual(x.__repr__(), str(x))
        self.assertExpectedInline(str(x), '''tensor([0., 0., 0.,  ..., 0., 0., 0.])''')

        # test internal summary function
        x = torch.rand(1, 20, 5, 30)
        summary = torch._tensor_str.get_summarized_data(x)
        self.assertEqual(summary.shape, (1, 6, 5, 6))
        first_and_last = [0, 1, 2, -3, -2, -1]
        self.assertEqual(summary, x[:, first_and_last][..., first_and_last])

        # test device
        if torch.cuda.is_available():
            x = torch.tensor([123], device='cuda:0')
            self.assertEqual(x.__repr__(), str(x))
            self.assertExpectedInline(str(x), '''tensor([123], device='cuda:0')''')

            # test changing default to cuda
            torch.set_default_tensor_type(torch.cuda.FloatTensor)
            self.assertEqual(x.__repr__(), str(x))
            self.assertExpectedInline(str(x), '''tensor([123])''')
        torch.set_default_tensor_type(default_type)

        # test integral floats and requires_grad
        x = torch.tensor([123.], requires_grad=True)
        self.assertEqual(x.__repr__(), str(x))
        self.assertExpectedInline(str(x), '''tensor([123.], requires_grad=True)''')

        # test non-contiguous print
        # sliced tensor should have > PRINT_OPTS.threshold elements
        x = torch.ones(100, 2, 2, 10)
        y = x.as_strided(size=(100, 2, 10), stride=(2 * 2 * 10, 2 * 10, 1))
        self.assertEqual(str(y), y.__repr__())
        expected_str = '''\
tensor([[[1., 1., 1.,  ..., 1., 1., 1.],
         [1., 1., 1.,  ..., 1., 1., 1.]],

        [[1., 1., 1.,  ..., 1., 1., 1.],
         [1., 1., 1.,  ..., 1., 1., 1.]],

        [[1., 1., 1.,  ..., 1., 1., 1.],
         [1., 1., 1.,  ..., 1., 1., 1.]],

        ...,

        [[1., 1., 1.,  ..., 1., 1., 1.],
         [1., 1., 1.,  ..., 1., 1., 1.]],

        [[1., 1., 1.,  ..., 1., 1., 1.],
         [1., 1., 1.,  ..., 1., 1., 1.]],

        [[1., 1., 1.,  ..., 1., 1., 1.],
         [1., 1., 1.,  ..., 1., 1., 1.]]])\
'''

        self.assertExpectedInline(str(y), expected_str)

        # test print 0-dim tensor: there's no 0-dim in Numpy, we match arrayprint style
        x = torch.tensor(0.00002)
        self.assertEqual(x.__repr__(), str(x))
        self.assertExpectedInline(str(x), '''tensor(2.0000e-05)''')

        # [Numpy] test print float in sci_mode when min < 0.0001.
        x = torch.tensor([0.00002])
        self.assertEqual(x.__repr__(), str(x))
        self.assertExpectedInline(str(x), '''tensor([2.0000e-05])''')

        # [Numpy] test print float in sci_mode when max > 1e8.
        # TODO: Pytorch uses fixed precision to print, while Numpy uses dragon4_scientific
        # to do automatic trimming and padding.
        x = torch.tensor([123456789.])
        self.assertEqual(x.__repr__(), str(x))
        self.assertExpectedInline(str(x), '''tensor([1.2346e+08])''')

        # [Numpy] test print float in sci_mode when max / min > 1000.
        x = torch.tensor([0.01, 11])
        self.assertEqual(x.__repr__(), str(x))
        self.assertExpectedInline(str(x), '''tensor([1.0000e-02, 1.1000e+01])''')

        # [Numpy] test print int max / min > 1000, no sci_mode
        x = torch.tensor([1, 1010])
        self.assertEqual(x.__repr__(), str(x))
        self.assertExpectedInline(str(x), '''tensor([   1, 1010])''')

        # [Numpy] test print int > 1e8, no sci_mode
        x = torch.tensor([1000000000])  # 1e9
        self.assertEqual(x.__repr__(), str(x))
        self.assertExpectedInline(str(x), '''tensor([1000000000])''')

        # [Numpy] test printing float in int_mode
        x = torch.tensor([1., 1000.])
        self.assertEqual(x.__repr__(), str(x))
        self.assertExpectedInline(str(x), '''tensor([   1., 1000.])''')

        # [Numpy] test printing float in int_mode in sci format when max / min > 1000.
        x = torch.tensor([1., 1010.])
        self.assertEqual(x.__repr__(), str(x))
        self.assertExpectedInline(str(x), '''tensor([1.0000e+00, 1.0100e+03])''')

    def test_sizeof(self):
        sizeof_empty = torch.randn(0).storage().__sizeof__()
        sizeof_10 = torch.randn(10).storage().__sizeof__()
        sizeof_100 = torch.randn(100).storage().__sizeof__()
        self.assertEqual((sizeof_100 - sizeof_empty) // (sizeof_10 - sizeof_empty), 10)
        self.assertEqual((sizeof_100 - sizeof_empty) % (sizeof_10 - sizeof_empty), 0)

        sizeof_empty = torch.randn(0).type(torch.ByteTensor).storage().__sizeof__()
        sizeof_10 = torch.randn(10).type(torch.ByteTensor).storage().__sizeof__()
        sizeof_100 = torch.randn(100).type(torch.ByteTensor).storage().__sizeof__()
        self.assertEqual((sizeof_100 - sizeof_empty) // (sizeof_10 - sizeof_empty), 10)
        self.assertEqual((sizeof_100 - sizeof_empty) % (sizeof_10 - sizeof_empty), 0)

    def test_unsqueeze(self):
        x = torch.randn(2, 3, 4)
        y = x.unsqueeze(1)
        self.assertEqual(y, x.view(2, 1, 3, 4))
        y = x.clone().unsqueeze_(2)
        self.assertEqual(y, x.view(2, 3, 1, 4))

        x = x[:, 1]
        self.assertFalse(x.is_contiguous())
        y = x.unsqueeze(1)
        self.assertEqual(y, x.contiguous().view(2, 1, 4))
        y = x.clone().unsqueeze_(2)
        self.assertEqual(y, x.contiguous().view(2, 4, 1))

    def test_iter(self):
        x = torch.randn(5, 5)
        for i, sub in enumerate(x):
            self.assertEqual(sub, x[i])

        x = torch.Tensor()
        self.assertEqual(list(x), [])

    def test_accreal_type(self):
        x = torch.ones(2, 3, 4)
        self.assertIsInstance(x.double().sum().item(), float)
        self.assertIsInstance(x.float().sum().item(), float)
        self.assertIsInstance(x.long().sum().item(), int)
        self.assertIsInstance(x.int().sum().item(), int)
        self.assertIsInstance(x.short().sum().item(), int)
        self.assertIsInstance(x.char().sum().item(), int)
        self.assertIsInstance(x.byte().sum().item(), int)

    def test_assertEqual(self):
        x = torch.FloatTensor([0])
        self.assertEqual(x, 0)
        xv = torch.autograd.Variable(x)
        self.assertEqual(xv, 0)
        self.assertEqual(x, xv)
        self.assertEqual(xv, x)

    def test_new(self):
        x = torch.autograd.Variable(torch.Tensor())
        y = torch.autograd.Variable(torch.randn(4, 4))
        z = torch.autograd.Variable(torch.IntTensor([1, 2, 3]))
        self.assertEqual(x.new().shape, [0])
        self.assertEqual(x.new(), x)
        self.assertEqual(x.new(1, 2).shape, [1, 2])
        self.assertEqual(x.new(torch.Size([3, 4])).shape, [3, 4])
        self.assertEqual(x.new([3, 4]).shape, [2])
        self.assertEqual(x.new([3, 4]).tolist(), [3, 4])
        self.assertEqual(x.new((3, 4)).tolist(), [3, 4])
        if TEST_NUMPY:
            self.assertEqual(x.new([np.int32(3), np.float64(4)]).tolist(), [3, 4])
            self.assertEqual(x.new(np.array((3, 4))).tolist(), [3, 4])
        self.assertEqual(x.new([z[2], z[0] + 3]).tolist(), [3, 4])
        self.assertEqual(x.new(size=(3, 4)).shape, [3, 4])
        self.assertEqual(x.new(()).shape, [0])
        self.assertEqual(x.new(y.storage()).data_ptr(), y.data_ptr())
        self.assertEqual(x.new(y).data_ptr(), y.data_ptr())
        self.assertIsNot(x.new(y), y)

        self.assertRaises(TypeError, lambda: x.new(z))
        # TypeError would be better
        self.assertRaises(RuntimeError, lambda: x.new(z.storage()))

    def test_empty_like(self):
        x = torch.autograd.Variable(torch.Tensor())
        y = torch.autograd.Variable(torch.randn(4, 4))
        z = torch.autograd.Variable(torch.IntTensor([1, 2, 3]))
        for a in (x, y, z):
            self.assertEqual(torch.empty_like(a).shape, a.shape)
            self.assertEqual(torch.empty_like(a).type(), a.type())

    def test_empty_strided(self):
        for device in torch.testing.get_all_device_types():
            for shape in [(2, 3, 4), (0, 2, 0)]:
                # some of these cases are pretty strange, just verifying that if as_strided
                # allows them then empty_strided can as well.
                for strides in [(12, 4, 1), (2, 4, 6), (0, 0, 0)]:
                    empty_strided = torch.empty_strided(shape, strides, device=device)
                    # as_strided checks the storage size is big enough to support such a strided tensor;
                    # instead of repeating this calculation, we just use empty_strided which does the same
                    # calculation when setting the storage size.
                    as_strided = torch.empty(empty_strided.storage().size(),
                                             device=device).as_strided(shape, strides)
                    self.assertEqual(empty_strided.shape, as_strided.shape)
                    self.assertEqual(empty_strided.stride(), as_strided.stride())

    @unittest.skipIf(not torch.cuda.is_available(), 'no CUDA')
    def test_pin_memory(self):
        x = torch.randn(3, 5)
        self.assertFalse(x.is_pinned())
        pinned = x.pin_memory()
        self.assertTrue(pinned.is_pinned())
        self.assertEqual(pinned, x)
        self.assertNotEqual(pinned.data_ptr(), x.data_ptr())

    @unittest.skipIf(not TEST_NUMPY, "Numpy not found")
    def test_numpy_unresizable(self):
        x = np.zeros((2, 2))
        y = torch.from_numpy(x)
        with self.assertRaises(ValueError):
            x.resize((5, 5))

        z = torch.randn(5, 5)
        w = z.numpy()
        with self.assertRaises(RuntimeError):
            z.resize_(10, 10)
        with self.assertRaises(ValueError):
            w.resize((10, 10))

    @unittest.skipIf(not TEST_NUMPY, "Numpy not found")
    def test_to_numpy(self):
        def get_castable_tensor(shape, tp):
            dtype = tp.dtype
            if dtype.is_floating_point:
                dtype_info = torch.finfo(dtype)
                # can't directly use min and max, because for double, max - min
                # is greater than double range and sampling always gives inf.
                low = max(dtype_info.min, -1e10)
                high = min(dtype_info.max, 1e10)
                t = torch.empty(shape, dtype=torch.float64).uniform_(low, high)
            else:
                # can't directly use min and max, because for int64_t, max - min
                # is greater than int64_t range and triggers UB.
                dtype_info = torch.iinfo(dtype)
                low = max(dtype_info.min, int(-1e10))
                high = min(dtype_info.max, int(1e10))
                dtype_info = torch.iinfo(dtype)
                t = torch.empty(shape, dtype=torch.int64).random_(low, high)
            return t.to(dtype)

        types = [
            torch.ByteTensor,
            torch.CharTensor,
            torch.ShortTensor,
            torch.IntTensor,
            torch.HalfTensor,
            torch.FloatTensor,
            torch.DoubleTensor,
            torch.LongTensor,
        ]
        for tp in types:
            # 1D
            sz = 10
            x = get_castable_tensor(sz, tp)
            y = x.numpy()
            for i in range(sz):
                self.assertEqual(x[i], y[i])

            # 1D > 0 storage offset
            xm = get_castable_tensor(sz * 2, tp)
            x = xm.narrow(0, sz - 1, sz)
            self.assertTrue(x.storage_offset() > 0)
            y = x.numpy()
            for i in range(sz):
                self.assertEqual(x[i], y[i])

            def check2d(x, y):
                for i in range(sz1):
                    for j in range(sz2):
                        self.assertEqual(x[i][j], y[i][j])

            # empty
            x = torch.Tensor().type(tp)
            y = x.numpy()
            self.assertEqual(y.size, 0)

            # contiguous 2D
            sz1 = 3
            sz2 = 5
            x = get_castable_tensor((sz1, sz2), tp)
            y = x.numpy()
            check2d(x, y)
            self.assertTrue(y.flags['C_CONTIGUOUS'])

            # with storage offset
            xm = get_castable_tensor((sz1 * 2, sz2), tp)
            x = xm.narrow(0, sz1 - 1, sz1)
            y = x.numpy()
            self.assertTrue(x.storage_offset() > 0)
            check2d(x, y)
            self.assertTrue(y.flags['C_CONTIGUOUS'])

            # non-contiguous 2D
            x = get_castable_tensor((sz2, sz1), tp).t()
            y = x.numpy()
            check2d(x, y)
            self.assertFalse(y.flags['C_CONTIGUOUS'])

            # with storage offset
            xm = get_castable_tensor((sz2 * 2, sz1), tp)
            x = xm.narrow(0, sz2 - 1, sz2).t()
            y = x.numpy()
            self.assertTrue(x.storage_offset() > 0)
            check2d(x, y)

            # non-contiguous 2D with holes
            xm = get_castable_tensor((sz2 * 2, sz1 * 2), tp)
            x = xm.narrow(0, sz2 - 1, sz2).narrow(1, sz1 - 1, sz1).t()
            y = x.numpy()
            self.assertTrue(x.storage_offset() > 0)
            check2d(x, y)

            if tp != torch.HalfTensor:
                # check writeable
                x = get_castable_tensor((3, 4), tp)
                y = x.numpy()
                self.assertTrue(y.flags.writeable)
                y[0][1] = 3
                self.assertTrue(x[0][1] == 3)
                y = x.t().numpy()
                self.assertTrue(y.flags.writeable)
                y[0][1] = 3
                self.assertTrue(x[0][1] == 3)

    @unittest.skipIf(not TEST_NUMPY, "Numpy not found")
    def test_to_numpy_bool(self):
        x = torch.tensor([True, False], dtype=torch.bool)
        self.assertEqual(x.dtype, torch.bool)

        y = x.numpy()
        self.assertEqual(y.dtype, np.bool)
        for i in range(len(x)):
            self.assertEqual(x[i], y[i])

        x = torch.tensor([True], dtype=torch.bool)
        self.assertEqual(x.dtype, torch.bool)

        y = x.numpy()
        self.assertEqual(y.dtype, np.bool)
        self.assertEqual(x[0], y[0])

    def test_dlpack_conversion(self):
        x = torch.randn(1, 2, 3, 4).type('torch.FloatTensor')
        z = from_dlpack(to_dlpack(x))
        self.assertEqual(z, x)

    @unittest.skipIf(not torch.cuda.is_available(), "No CUDA")
    def test_dlpack_cuda(self):
        x = torch.randn(1, 2, 3, 4).cuda()
        z = from_dlpack(to_dlpack(x))
        self.assertEqual(z, x)

    @unittest.skipIf(not TEST_NUMPY, "Numpy not found")
    def test_from_numpy(self):
        dtypes = [
            np.double,
            np.float,
            np.float16,
            np.int64,
            np.int32,
            np.int16,
            np.int8,
            np.uint8,
            np.longlong,
            np.bool,
        ]
        for dtype in dtypes:
            array = np.array([1, 2, 3, 4], dtype=dtype)
            tensor_from_array = torch.from_numpy(array)
            # TODO: change to tensor equality check once HalfTensor
            # implements `==`
            for i in range(len(array)):
                self.assertEqual(tensor_from_array[i], array[i])

        # check storage offset
        x = np.linspace(1, 125, 125)
        x.shape = (5, 5, 5)
        x = x[1]
        expected = torch.arange(1, 126).view(5, 5, 5)[1]
        self.assertEqual(torch.from_numpy(x), expected)

        # check noncontiguous
        x = np.linspace(1, 25, 25)
        x.shape = (5, 5)
        expected = torch.arange(1, 26).view(5, 5).t()
        self.assertEqual(torch.from_numpy(x.T), expected)

        # check noncontiguous with holes
        x = np.linspace(1, 125, 125)
        x.shape = (5, 5, 5)
        x = x[:, 1]
        expected = torch.arange(1, 126).view(5, 5, 5)[:, 1]
        self.assertEqual(torch.from_numpy(x), expected)

        # check zero dimensional
        x = np.zeros((0, 2))
        self.assertEqual(torch.from_numpy(x).shape, (0, 2))
        x = np.zeros((2, 0))
        self.assertEqual(torch.from_numpy(x).shape, (2, 0))

        # check ill-sized strides raise exception
        x = np.array([3., 5., 8.])
        x.strides = (3,)
        self.assertRaises(ValueError, lambda: torch.from_numpy(x))

    @unittest.skipIf(not TEST_NUMPY, "Numpy not found")
    def test_ctor_with_numpy_array(self):
        correct_dtypes = [
            np.double,
            np.float,
            np.float16,
            np.int64,
            np.int32,
            np.int16,
            np.int8,
            np.uint8,
            np.bool,
        ]

        incorrect_byteorder = '>' if sys.byteorder == 'little' else '<'
        incorrect_dtypes = map(lambda t: incorrect_byteorder + t, ['d', 'f'])

        for dtype in correct_dtypes:
            array = np.array([1, 2, 3, 4], dtype=dtype)

            # Upcast
            tensor = torch.DoubleTensor(array)
            for i in range(len(array)):
                self.assertEqual(tensor[i], array[i])

            if torch.cuda.is_available():
                tensor = torch.cuda.DoubleTensor(array)
                for i in range(len(array)):
                    self.assertEqual(tensor[i], array[i])

            # Downcast (sometimes)
            tensor = torch.FloatTensor(array)
            for i in range(len(array)):
                self.assertEqual(tensor[i], array[i])

            tensor = torch.HalfTensor(array)
            for i in range(len(array)):
                self.assertEqual(tensor[i], array[i])

            if torch.cuda.is_available():
                tensor = torch.cuda.FloatTensor(array)
                for i in range(len(array)):
                    self.assertEqual(tensor[i], array[i])

                tensor = torch.cuda.HalfTensor(array)
                for i in range(len(array)):
                    self.assertEqual(tensor[i], array[i])

    @unittest.skipIf(not TEST_NUMPY, "Numpy not found")
    def test_ctor_with_numpy_scalar_ctor(self):
        dtypes = [
            np.double,
            np.float,
            np.float16,
            np.int64,
            np.int32,
            np.int16,
            np.uint8,
            np.bool,
        ]
        for dtype in dtypes:
            self.assertEqual(dtype(42), torch.tensor(dtype(42)).item())

    @unittest.skipIf(not TEST_NUMPY, "Numpy not found")
    def test_numpy_index(self):
        i = np.int32([0, 1, 2])
        x = torch.randn(5, 5)
        for idx in i:
            self.assertFalse(isinstance(idx, int))
            self.assertEqual(x[idx], x[int(idx)])

    @unittest.skipIf(not TEST_NUMPY, "Numpy not found")
    def test_numpy_array_interface(self):
        types = [
            torch.DoubleTensor,
            torch.FloatTensor,
            torch.HalfTensor,
            torch.LongTensor,
            torch.IntTensor,
            torch.ShortTensor,
            torch.ByteTensor,
        ]
        dtypes = [
            np.float64,
            np.float32,
            np.float16,
            np.int64,
            np.int32,
            np.int16,
            np.uint8,
        ]
        for tp, dtype in zip(types, dtypes):
            if np.dtype(dtype).kind == 'u':
                x = torch.Tensor([1, 2, 3, 4]).type(tp)
                array = np.array([1, 2, 3, 4], dtype=dtype)
            else:
                x = torch.Tensor([1, -2, 3, -4]).type(tp)
                array = np.array([1, -2, 3, -4], dtype=dtype)

            # Test __array__ w/o dtype argument
            asarray = np.asarray(x)
            self.assertIsInstance(asarray, np.ndarray)
            self.assertEqual(asarray.dtype, dtype)
            for i in range(len(x)):
                self.assertEqual(asarray[i], x[i])

            # Test __array_wrap__, same dtype
            abs_x = np.abs(x)
            abs_array = np.abs(array)
            self.assertIsInstance(abs_x, tp)
            for i in range(len(x)):
                self.assertEqual(abs_x[i], abs_array[i])

        # Test __array__ with dtype argument
        for dtype in dtypes:
            x = torch.IntTensor([1, -2, 3, -4])
            asarray = np.asarray(x, dtype=dtype)
            self.assertEqual(asarray.dtype, dtype)
            if np.dtype(dtype).kind == 'u':
                wrapped_x = np.array([1, -2, 3, -4], dtype=dtype)
                for i in range(len(x)):
                    self.assertEqual(asarray[i], wrapped_x[i])
            else:
                for i in range(len(x)):
                    self.assertEqual(asarray[i], x[i])

        # Test some math functions with float types
        float_types = [torch.DoubleTensor, torch.FloatTensor]
        float_dtypes = [np.float64, np.float32]
        for tp, dtype in zip(float_types, float_dtypes):
            x = torch.Tensor([1, 2, 3, 4]).type(tp)
            array = np.array([1, 2, 3, 4], dtype=dtype)
            for func in ['sin', 'sqrt', 'ceil']:
                ufunc = getattr(np, func)
                res_x = ufunc(x)
                res_array = ufunc(array)
                self.assertIsInstance(res_x, tp)
                for i in range(len(x)):
                    self.assertEqual(res_x[i], res_array[i])

        # Test functions with boolean return value
        for tp, dtype in zip(types, dtypes):
            x = torch.Tensor([1, 2, 3, 4]).type(tp)
            array = np.array([1, 2, 3, 4], dtype=dtype)
            geq2_x = np.greater_equal(x, 2)
            geq2_array = np.greater_equal(array, 2).astype('uint8')
            self.assertIsInstance(geq2_x, torch.ByteTensor)
            for i in range(len(x)):
                self.assertEqual(geq2_x[i], geq2_array[i])

    @unittest.skipIf(not TEST_NUMPY, "Numpy not found")
    def test_multiplication_numpy_scalar(self):
        for np_dtype in [np.float32, np.float64, np.int32, np.int64, np.int16, np.uint8]:
            for t_dtype in [torch.float, torch.double]:
                np_sc = np_dtype(2.0)
                t = torch.ones(2, requires_grad=True, dtype=t_dtype)
                r1 = t * np_sc
                self.assertIsInstance(r1, torch.Tensor)
                self.assertTrue(r1.dtype == t_dtype)
                self.assertTrue(r1.requires_grad)
                r2 = np_sc * t
                self.assertIsInstance(r2, torch.Tensor)
                self.assertTrue(r2.dtype == t_dtype)
                self.assertTrue(r2.requires_grad)

    def test_error_msg_type_translation(self):
        with self.assertRaisesRegex(
                RuntimeError,
                # message includes both Double and Long
                '(?=.*Double)(?=.*Long)'):

            # Calls model with a DoubleTensor input but LongTensor weights
            input = torch.autograd.Variable(torch.randn(1, 1, 1, 6).double())
            weight = torch.zeros(1, 1, 1, 3).long()
            model = torch.nn.Conv2d(1, 1, (1, 3), stride=1, padding=0, bias=False)
            model.weight.data = weight
            out = model(input)

    def test_tensor_from_sequence(self):
        class MockSequence(object):
            def __init__(self, lst):
                self.lst = lst

            def __len__(self):
                return len(self.lst)

            def __getitem__(self, item):
                raise TypeError

        class GoodMockSequence(MockSequence):
            def __getitem__(self, item):
                return self.lst[item]

        bad_mock_seq = MockSequence([1.0, 2.0, 3.0])
        good_mock_seq = GoodMockSequence([1.0, 2.0, 3.0])
        with self.assertRaisesRegex(ValueError, 'could not determine the shape'):
            torch.Tensor(bad_mock_seq)
        self.assertEqual(torch.Tensor([1.0, 2.0, 3.0]), torch.Tensor(good_mock_seq))

    def test_comparison_ops(self):
        x = torch.randn(5, 5)
        y = torch.randn(5, 5)

        eq = x == y
        for idx in iter_indices(x):
            self.assertEqual(x[idx] == y[idx], eq[idx] == 1)

        ne = x != y
        for idx in iter_indices(x):
            self.assertEqual(x[idx] != y[idx], ne[idx] == 1)

        lt = x < y
        for idx in iter_indices(x):
            self.assertEqual(x[idx] < y[idx], lt[idx] == 1)

        le = x <= y
        for idx in iter_indices(x):
            self.assertEqual(x[idx] <= y[idx], le[idx] == 1)

        gt = x > y
        for idx in iter_indices(x):
            self.assertEqual(x[idx] > y[idx], gt[idx] == 1)

        ge = x >= y
        for idx in iter_indices(x):
            self.assertEqual(x[idx] >= y[idx], ge[idx] == 1)

    def test_bitwise_ops(self):
        x = torch.randn(5, 5).gt(0)
        y = torch.randn(5, 5).gt(0)

        and_result = x & y
        for idx in iter_indices(x):
            if and_result[idx]:
                self.assertTrue(x[idx] and y[idx])
            else:
                self.assertFalse(x[idx] and y[idx])

        or_result = x | y
        for idx in iter_indices(x):
            if or_result[idx]:
                self.assertTrue(x[idx] or y[idx])
            else:
                self.assertFalse(x[idx] or y[idx])

        xor_result = x ^ y
        for idx in iter_indices(x):
            if xor_result[idx]:
                self.assertTrue(x[idx] ^ y[idx])
            else:
                self.assertFalse(x[idx] ^ y[idx])

        invert_result = ~x
        for idx in iter_indices(x):
            self.assertEqual(1 - x[idx], invert_result[idx])

        x_clone = x.clone()
        x_clone &= y
        self.assertEqual(x_clone, and_result)

        x_clone = x.clone()
        x_clone |= y
        self.assertEqual(x_clone, or_result)

        x_clone = x.clone()
        x_clone ^= y
        self.assertEqual(x_clone, xor_result)

    def test_invert(self):
        x = torch.ByteTensor([0, 1, 1])
        self.assertEqual((~x).tolist(), [1, 0, 0])

    def test_apply(self):
        x = torch.arange(1, 6)
        res = x.clone().apply_(lambda k: k + k)
        self.assertEqual(res, x * 2)
        self.assertRaises(TypeError, lambda: x.apply_(lambda k: "str"))

    def test_map(self):
        x = torch.autograd.Variable(torch.randn(3, 3))
        y = torch.autograd.Variable(torch.randn(3))
        res = x.clone()
        res.map_(y, lambda a, b: a + b)
        self.assertEqual(res, x + y)
        self.assertRaisesRegex(TypeError, "not callable", lambda: res.map_(y, "str"))

    def test_map2(self):
        x = torch.autograd.Variable(torch.randn(3, 3))
        y = torch.autograd.Variable(torch.randn(3))
        z = torch.autograd.Variable(torch.randn(1, 3))
        res = x.clone()
        res.map2_(y, z, lambda a, b, c: a + b * c)
        self.assertEqual(res, x + y * z)
        z.requires_grad = True
        self.assertRaisesRegex(
            RuntimeError, "requires grad",
            lambda: res.map2_(y, z, lambda a, b, c: a + b * c))

    def test_Size(self):
        x = torch.Size([1, 2, 3])
        self.assertIsInstance(x, tuple)
        self.assertEqual(x[0], 1)
        self.assertEqual(x[1], 2)
        self.assertEqual(x[2], 3)
        self.assertEqual(len(x), 3)
        self.assertRaises(TypeError, lambda: torch.Size(torch.ones(3)))

        self.assertIsInstance(x * 2, torch.Size)
        self.assertIsInstance(x[:-1], torch.Size)
        self.assertIsInstance(x + x, torch.Size)

    def test_Size_scalar(self):
        three = torch.tensor(3)
        two = torch.tensor(2)
        x = torch.Size([0, 1, two, three, 4])
        for i in range(1, 5):
            self.assertEqual(x[i], i)

    def test_Size_iter(self):
        for sizes in [iter([1, 2, 3, 4, 5]), range(1, 6)]:
            x = torch.Size(sizes)
            for i in range(0, 5):
                self.assertEqual(x[i], i + 1)

    def test_t_not_2d_error(self):
        self.assertRaises(RuntimeError, lambda: torch.randn(2, 3, 4).t())
        self.assertRaises(RuntimeError, lambda: torch.randn(2, 3, 4).t_())

    # unit test for special case transposed copy (see ATen/native/Copy.cpp for details)
    @unittest.skipIf(not TEST_NUMPY, "Numpy not found")
    def test_big_transpose(self):
        t = torch.rand(456, 789)
        t1 = t.t().contiguous()
        t2 = torch.from_numpy(t.numpy().transpose())
        self.assertEqual(t1, t2)

    def test_inplace_division(self):
        t = torch.rand(5, 5)
        id_before = id(t)
        t /= 2
        id_after = id(t)
        self.assertEqual(id_before, id_after)

    def test_simple_scalar_cast(self):
        ok = [torch.Tensor([1.5]), torch.zeros(1, 1, 1, 1)]
        ok_values = [1.5, 0]

        not_ok = map(torch.Tensor, [[], [1, 2], [[1, 2], [3, 4]]])

        for tensor, value in zip(ok, ok_values):
            self.assertEqual(int(tensor), int(value))
            self.assertEqual(float(tensor), float(value))
            if sys.version_info[0] < 3:
                self.assertEqual(long(tensor), long(value))

        for tensor in not_ok:
            self.assertRaises(ValueError, lambda: int(tensor))
            self.assertRaises(ValueError, lambda: float(tensor))
            if sys.version_info[0] < 3:
                self.assertRaises(ValueError, lambda: long(tensor))

    def test_offset_scalar_cast(self):
        x = torch.Tensor([1, 2, 3])
        y = x[2:]
        self.assertEqual(int(y), 3)

    # skip this test for now as it affects all tests
    @unittest.skipIf(True, "flush_denormal not supported")
    def test_set_flush_denormal(self):
        tiny_float = 1e-42
        tiny_double = 1e-320
        float_tensor = torch.FloatTensor([1.0, tiny_float])
        double_tensor = torch.DoubleTensor([1.0, tiny_float, tiny_double])

        self.assertEqual(float_tensor[0], 1.0, prec=0.0)
        self.assertEqual(float_tensor[1], tiny_float, prec=tiny_float / 16)
        self.assertEqual(double_tensor[0], 1.0, prec=0.0)
        self.assertEqual(double_tensor[1], tiny_float, prec=0.0)
        self.assertEqual(double_tensor[2], tiny_double, prec=0.0)

        torch.set_flush_denormal(True)
        self.assertEqual(float_tensor[0], 1.0, prec=0.0)
        self.assertEqual(float_tensor[1], 0.0, prec=0.0)  # tiny_float to zero
        self.assertEqual(double_tensor[0], 1.0, prec=0.0)
        # tiny_float is not converted to zero in double type
        self.assertEqual(double_tensor[1], tiny_float, prec=0.0)
        self.assertEqual(double_tensor[2], 0.0, prec=0.0)  # tiny_double to zero
        torch.set_flush_denormal(False)

    def test_unique(self):
        def run_test(device):
            x = torch.tensor([1, 2, 3, 2, 8, 5, 2, 3], device=device)
            expected_unique = torch.tensor([1, 2, 3, 5, 8], device=device)
            expected_inverse = torch.tensor([0, 1, 2, 1, 4, 3, 1, 2], device=device)
            expected_counts = torch.tensor([1, 3, 2, 1, 1], device=device)

            x_unique = torch.unique(x)
            self.assertEqual(
                expected_unique.tolist(), sorted(x_unique.tolist()))

            x_unique, x_inverse = x.unique(return_inverse=True)
            self.assertEqual(
                expected_unique.tolist(), sorted(x_unique.tolist()))
            self.assertEqual(expected_inverse.numel(), x_inverse.numel())

            x_unique = x.unique(sorted=True)
            self.assertEqual(expected_unique, x_unique)

            x_unique, _, x_counts = torch._unique2_temporary_will_remove_soon(x, sorted=True, return_counts=True)
            self.assertEqual(expected_counts, x_counts)

            x_unique, x_inverse = torch.unique(
                x, sorted=True, return_inverse=True)
            self.assertEqual(expected_unique, x_unique)
            self.assertEqual(expected_inverse, x_inverse)

            x_unique, x_inverse, x_counts = torch._unique2_temporary_will_remove_soon(
                x, sorted=True, return_inverse=True, return_counts=True)
            self.assertEqual(expected_unique, x_unique)
            self.assertEqual(expected_inverse, x_inverse)
            self.assertEqual(expected_counts, x_counts)

            # Tests per-element unique on a higher rank tensor.
            y = x.view(2, 2, 2)
            y_unique, y_inverse = y.unique(sorted=True, return_inverse=True)
            self.assertEqual(expected_unique, y_unique)
            self.assertEqual(expected_inverse.view(y.size()), y_inverse)

            y_unique, y_inverse, y_counts = torch._unique2_temporary_will_remove_soon(
                y, sorted=True, return_inverse=True, return_counts=True)
            self.assertEqual(expected_unique, y_unique)
            self.assertEqual(expected_inverse.view(y.size()), y_inverse)
            self.assertEqual(expected_counts, y_counts)

            # Tests unique on other types.
            int_unique, int_inverse, int_counts = torch._unique2_temporary_will_remove_soon(
                torch.tensor([2, 1, 2], dtype=torch.int, device=device),
                sorted=True,
                return_inverse=True,
                return_counts=True
            )
            self.assertEqual(torch.tensor([1, 2], dtype=torch.int, device=device), int_unique)
            self.assertEqual(torch.tensor([1, 0, 1], dtype=torch.long, device=device), int_inverse)
            self.assertEqual(torch.tensor([1, 2], dtype=torch.long, device=device), int_counts)

            double_unique, double_inverse, double_counts = torch._unique2_temporary_will_remove_soon(
                torch.tensor([2., 1.5, 2.1, 2.], dtype=torch.double, device=device),
                sorted=True,
                return_inverse=True,
                return_counts=True
            )
            self.assertEqual(torch.tensor([1.5, 2., 2.1], dtype=torch.double, device=device), double_unique)
            self.assertEqual(torch.tensor([1, 0, 2, 1], dtype=torch.long, device=device), double_inverse)
            self.assertEqual(torch.tensor([1, 2, 1], dtype=torch.long, device=device), double_counts)

            byte_unique, byte_inverse, byte_counts = torch._unique2_temporary_will_remove_soon(
                torch.tensor([133, 7, 7, 7, 42, 128], dtype=torch.uint8, device=device),
                sorted=True,
                return_inverse=True,
                return_counts=True
            )
            self.assertEqual(torch.tensor([7, 42, 128, 133], dtype=torch.uint8, device=device), byte_unique)
            self.assertEqual(torch.tensor([3, 0, 0, 0, 1, 2], dtype=torch.long, device=device), byte_inverse)
            self.assertEqual(torch.tensor([3, 1, 1, 1], dtype=torch.long, device=device), byte_counts)

        run_test(torch.device('cpu'))
        if torch.cuda.is_available():
            run_test(torch.device('cuda'))

    def test_unique_dim(self):
        def run_test(dtype=torch.float, device=torch.device('cpu')):
            x = torch.tensor([[[1., 1.],
                               [0., 1.],
                               [2., 1.],
                               [0., 1.]],
                              [[1., 1.],
                               [0., 1.],
                               [2., 1.],
                               [0., 1.]]],
                             dtype=dtype,
                             device=device)
            expected_unique_dim0 = torch.tensor([[[1., 1.],
                                                  [0., 1.],
                                                  [2., 1.],
                                                  [0., 1.]]],
                                                dtype=dtype,
                                                device=device)
            expected_inverse_dim0 = torch.tensor([0, 0])
            expected_counts_dim0 = torch.tensor([2])
            expected_unique_dim1 = torch.tensor([[[0., 1.],
                                                  [1., 1.],
                                                  [2., 1.]],
                                                 [[0., 1.],
                                                  [1., 1.],
                                                  [2., 1.]]],
                                                dtype=dtype,
                                                device=device)
            expected_inverse_dim1 = torch.tensor([1, 0, 2, 0])
            expected_counts_dim1 = torch.tensor([2, 1, 1])
            expected_unique_dim2 = torch.tensor([[[1., 1.],
                                                  [0., 1.],
                                                  [2., 1.],
                                                  [0., 1.]],
                                                 [[1., 1.],
                                                  [0., 1.],
                                                  [2., 1.],
                                                  [0., 1.]]],
                                                dtype=dtype,
                                                device=device)
            expected_inverse_dim2 = torch.tensor([0, 1])
            expected_counts_dim2 = torch.tensor([1, 1])

            # dim0
            x_unique = torch.unique(x, dim=0)
            self.assertEqual(expected_unique_dim0, x_unique)

            x_unique, x_inverse = torch.unique(
                x,
                return_inverse=True,
                dim=0)
<<<<<<< HEAD
            self.assertEqual(expected_unique_dim0, x_unique)
            self.assertEqual(expected_inverse_dim0, x_inverse)

            x_unique, _, x_counts = torch._unique_dim2_temporary_will_remove_soon(
                x,
                return_inverse=False,
                return_counts=True,
                dim=0)
            self.assertEqual(expected_unique_dim0, x_unique)
            self.assertEqual(expected_counts_dim0, x_counts)

            x_unique, x_inverse, x_counts = torch._unique_dim2_temporary_will_remove_soon(
                x,
                return_inverse=True,
                return_counts=True,
                dim=0)
=======
>>>>>>> 13f03a42
            self.assertEqual(expected_unique_dim0, x_unique)
            self.assertEqual(expected_inverse_dim0, x_inverse)
            self.assertEqual(expected_counts_dim0, x_counts)

            x_unique, _, x_counts = torch._unique_dim2_temporary_will_remove_soon(
                x,
                return_inverse=False,
                return_counts=True,
                dim=0)
            self.assertEqual(expected_unique_dim0, x_unique)
            self.assertEqual(expected_counts_dim0, x_counts)

            x_unique, x_inverse, x_counts = torch._unique_dim2_temporary_will_remove_soon(
                x,
                return_inverse=True,
                return_counts=True,
                dim=0)
            self.assertEqual(expected_unique_dim0, x_unique)
            self.assertEqual(expected_inverse_dim0, x_inverse)
            self.assertEqual(expected_counts_dim0, x_counts)

            # dim1
            x_unique = torch.unique(x, dim=1)
            self.assertEqual(expected_unique_dim1, x_unique)

            x_unique, x_inverse = torch.unique(
                x,
                return_inverse=True,
                dim=1)
            self.assertEqual(expected_unique_dim1, x_unique)
            self.assertEqual(expected_inverse_dim1, x_inverse)

            x_unique, _, x_counts = torch._unique_dim2_temporary_will_remove_soon(
                x,
                return_inverse=False,
                return_counts=True,
                dim=1)
            self.assertEqual(expected_unique_dim1, x_unique)
            self.assertEqual(expected_counts_dim1, x_counts)

            x_unique, x_inverse, x_counts = torch._unique_dim2_temporary_will_remove_soon(
                x,
                return_inverse=True,
                return_counts=True,
                dim=1)
            self.assertEqual(expected_unique_dim1, x_unique)
            self.assertEqual(expected_inverse_dim1, x_inverse)
            self.assertEqual(expected_counts_dim1, x_counts)

            # dim2
            x_unique = torch.unique(x, dim=2)
            self.assertEqual(expected_unique_dim2, x_unique)

            x_unique, x_inverse = torch.unique(
                x,
                return_inverse=True,
                dim=2)
            self.assertEqual(expected_unique_dim2, x_unique)
            self.assertEqual(expected_inverse_dim2, x_inverse)

            x_unique, _, x_counts = torch._unique_dim2_temporary_will_remove_soon(
                x,
                return_inverse=False,
                return_counts=True,
                dim=2)
            self.assertEqual(expected_unique_dim2, x_unique)
            self.assertEqual(expected_counts_dim2, x_counts)

            x_unique, x_inverse, x_counts = torch._unique_dim2_temporary_will_remove_soon(
                x,
                return_inverse=True,
                return_counts=True,
                dim=2)
            self.assertEqual(expected_unique_dim2, x_unique)
            self.assertEqual(expected_inverse_dim2, x_inverse)
            self.assertEqual(expected_counts_dim2, x_counts)

        run_test(torch.float)
        run_test(torch.double)
        run_test(torch.long)
        run_test(torch.uint8)
        if torch.cuda.is_available():
            run_test(torch.float, torch.device('cuda'))
            run_test(torch.double, torch.device('cuda'))
            run_test(torch.long, torch.device('cuda'))
            run_test(torch.uint8, torch.device('cuda'))

    @staticmethod
    def _test_bincount(self, device):
        # negative input throws
        with self.assertRaisesRegex(RuntimeError, '1-d non-negative integral'):
            torch.bincount(torch.tensor([1, -1], device=device))
        # n-d input, with n > 1 throws
        with self.assertRaisesRegex(RuntimeError, '1-d non-negative integral'):
            torch.bincount(torch.tensor([[1, 2], [3, 4]], device=device))
        # floating input type throws
        with self.assertRaisesRegex(RuntimeError, 'not implemented'):
            torch.bincount(torch.tensor([1., 0.3], device=device))
        # minlength < 0 throws
        with self.assertRaisesRegex(RuntimeError, 'minlength should be >= 0'):
            torch.bincount(torch.tensor([1, 3], device=device),
                           torch.tensor([.2, .2], device=device),
                           minlength=-1)
        # input and weights dim mismatch
        with self.assertRaisesRegex(RuntimeError, 'same length'):
            torch.bincount(torch.tensor([1, 0], device=device),
                           torch.tensor([1., 0.3, 0.5], device=device))
        # 1-d input with no elements and default minlength
        self.assertEqual(torch.bincount(torch.tensor([], device=device, dtype=torch.long)),
                         torch.zeros(0, dtype=torch.long, device=device))
        # 1-d input with no elements and specified minlength
        self.assertEqual(torch.bincount(torch.tensor([], device=device, dtype=torch.long), minlength=10),
                         torch.zeros(10, dtype=torch.long, device=device))

        # test tensor method without weights
        long_counts = torch.tensor(
            [0, 3, 2, 1, 3], dtype=torch.uint8, device=device).bincount()
        self.assertEqual(
            torch.tensor([1, 1, 1, 2], dtype=torch.int64, device=device),
            long_counts)
        # test minlength functionality
        int_counts = torch.bincount(
            torch.tensor([1, 1, 1, 1], device=device), minlength=5)
        self.assertEqual(
            torch.tensor([0, 4, 0, 0, 0], dtype=torch.int64, device=device),
            int_counts)
        # test weights
        byte_counts = torch.bincount(
            torch.tensor([0, 1, 1, 1, 4], device=device),
            torch.tensor([.1, .2, .3, .4, .5], device=device))
        self.assertEqual(
            torch.tensor([0.1, 0.9, 0, 0, 0.5], device=device), byte_counts)
        byte_counts = torch.bincount(
            torch.tensor([0, 1, 1, 1, 4], device=device),
            torch.tensor([1, 2, 3, 4, 5], dtype=torch.int8, device=device))
        self.assertEqual(
            torch.tensor([1, 9, 0, 0, 5], device=device), byte_counts)
        # test non-contiguous inputs and weights
        inputs = torch.tensor([[0, 0], [3, 1], [2, 1], [1, 1], [3, 4]], device=device)
        weights = torch.tensor([[.1, 1], [.2, 2], [.3, 3], [.4, 4], [.5, 5]], device=device)
        for i in [0, 1]:
            assert not inputs[:, i].is_contiguous(), "Inputs are supposed to be non-contiguous"
            assert not weights[:, i].is_contiguous(), "Weights are supposed to be non-contiguous"
        # inputs are non-contiguous but weights are contiguous
        self.assertEqual(inputs[:, 0].bincount(), torch.tensor([1, 1, 1, 2]))
        # inputs and weights are non-contiguous
        self.assertEqual(inputs[:, 1].bincount(weights[:, 1]), torch.tensor([1, 9, 0, 0, 5]))
        # weights are non-contiguous but inputs are contiguous
        self.assertEqual(inputs[:, 1].contiguous().bincount(weights[:, 1]),
                         torch.tensor([1, 9, 0, 0, 5]))

        # test bincount on non-contiguous slices
        all0s = torch.zeros((32, 2), dtype=torch.int64, device=device)
        self.assertEqual(all0s[:, 0].bincount(), torch.tensor([32]))

        all1s = torch.ones((32, 2), dtype=torch.int64, device=device)
        self.assertEqual(all1s[:, 0].bincount(), torch.tensor([0, 32]))

        # test large number of bins - global memory use
        big_exp = torch.zeros(10000000, device=device)
        big_exp[-1] = 50.0
        big_w = torch.tensor([.5] * 100, device=device)
        big_out = torch.tensor([9999999] * 100, device=device).bincount(big_w)
        self.assertEqual(big_exp, big_out)
        # test large input size
        big_exp = torch.zeros(2, device=device)
        big_exp[1] = 1000000
        big_out = torch.ones(1000000, dtype=torch.int8, device=device).bincount()
        self.assertEqual(big_exp, big_out)

    @slowTest
    def test_slow_test(self):
        # Just a smoketest to make sure our slowTest decorator works.
        pass

    def test_bincount_cpu(self):
        self._test_bincount(self, device='cpu')

    def test_is_nonzero(self):
        self.assertExpectedRaises(RuntimeError, lambda: torch.tensor([]).is_nonzero(), subname="empty")
        self.assertExpectedRaises(RuntimeError, lambda: torch.tensor([0, 0]).is_nonzero(), subname="multiple")
        self.assertFalse(torch.tensor(0).is_nonzero())
        self.assertTrue(torch.tensor(1).is_nonzero())
        self.assertFalse(torch.tensor([0]).is_nonzero())
        self.assertTrue(torch.tensor([1]).is_nonzero())
        self.assertFalse(torch.tensor([[0]]).is_nonzero())
        self.assertTrue(torch.tensor([[1]]).is_nonzero())

    def test_meshgrid(self):
        a = torch.tensor(1)
        b = torch.tensor([1, 2, 3])
        c = torch.tensor([1, 2])
        grid_a, grid_b, grid_c = torch.meshgrid([a, b, c])
        self.assertEqual(grid_a.shape, torch.Size([1, 3, 2]))
        self.assertEqual(grid_b.shape, torch.Size([1, 3, 2]))
        self.assertEqual(grid_c.shape, torch.Size([1, 3, 2]))
        grid_a2, grid_b2, grid_c2 = torch.meshgrid(a, b, c)
        self.assertEqual(grid_a2.shape, torch.Size([1, 3, 2]))
        self.assertEqual(grid_b2.shape, torch.Size([1, 3, 2]))
        self.assertEqual(grid_c2.shape, torch.Size([1, 3, 2]))
        expected_grid_a = torch.ones(1, 3, 2, dtype=torch.int64)
        expected_grid_b = torch.tensor([[[1, 1],
                                         [2, 2],
                                         [3, 3]]])
        expected_grid_c = torch.tensor([[[1, 2],
                                         [1, 2],
                                         [1, 2]]])
        self.assertTrue(grid_a.equal(expected_grid_a))
        self.assertTrue(grid_b.equal(expected_grid_b))
        self.assertTrue(grid_c.equal(expected_grid_c))
        self.assertTrue(grid_a2.equal(expected_grid_a))
        self.assertTrue(grid_b2.equal(expected_grid_b))
        self.assertTrue(grid_c2.equal(expected_grid_c))

    # NB: we must not be built with CUDA; if we are built with CUDA but no CUDA
    # is available, we get a different error.
    @unittest.skipIf(torch.backends.cuda.is_built() or IS_SANDCASTLE, "CUDA is built, can't test CUDA not built error")
    def test_cuda_not_built(self):
        msg = "Torch not compiled with CUDA enabled"
        self.assertRaisesRegex(AssertionError, msg, lambda: torch.cuda.current_device())
        self.assertRaisesRegex(AssertionError, msg, lambda: torch.tensor([1], device="cuda"))
        self.assertRaisesRegex(AssertionError, msg, lambda: torch.tensor([1]).cuda())
        self.assertRaisesRegex(AssertionError, msg, lambda: torch.cuda.FloatTensor())
        self.assertRaisesRegex(AssertionError, msg, lambda: torch.tensor([1]).to(device="cuda"))

    def test_cast_binary_op(self):
        # Scalar
        a = torch.tensor(2)
        b = torch.tensor(3)
        a_copy = a.clone()
        b_copy = b.clone()

        self.assertEqual(torch.tensor(6), a.float() * b)

        self.assertEqual(a.type(), a_copy.type())
        self.assertEqual(a.data.type(), a_copy.data.type())
        self.assertEqual(b.type(), b_copy.type())
        self.assertEqual(b.data.type(), b_copy.type())

    def test_cartesian_prod(self):
        a = torch.tensor([1])
        b = torch.tensor([1, 2, 3])
        c = torch.tensor([1, 2])
        prod = torch.cartesian_prod(a, b, c)
        expected = torch.tensor(list(product([a], b, c)))
        self.assertEqual(expected, prod)

        # test 0 size input
        d = torch.empty(0, dtype=b.dtype)
        prod = torch.cartesian_prod(a, b, c, d)
        expected = torch.empty(0, 4, dtype=b.dtype)
        self.assertEqual(expected, prod)

        # test single input
        prod = torch.cartesian_prod(b)
        self.assertEqual(b, prod)

    def test_combinations(self):
        a = torch.tensor([1, 2, 3])

        c = torch.combinations(a, r=1)
        expected = torch.tensor(list(combinations(a, r=1)))
        self.assertEqual(c, expected)

        c = torch.combinations(a, r=1, with_replacement=True)
        expected = torch.tensor(list(combinations_with_replacement(a, r=1)))
        self.assertEqual(c, expected)

        c = torch.combinations(a)
        expected = torch.tensor(list(combinations(a, r=2)))
        self.assertEqual(c, expected)

        c = torch.combinations(a, with_replacement=True)
        expected = torch.tensor(list(combinations_with_replacement(a, r=2)))
        self.assertEqual(c, expected)

        c = torch.combinations(a, r=3)
        expected = torch.tensor(list(combinations(a, r=3)))
        self.assertEqual(c, expected)

        c = torch.combinations(a, r=4)
        expected = torch.empty(0, 4, dtype=a.dtype)
        self.assertEqual(c, expected)

        c = torch.combinations(a, r=5)
        expected = torch.empty(0, 5, dtype=a.dtype)
        self.assertEqual(c, expected)

        # test empty imput
        a = torch.empty(0)
        c1 = torch.combinations(a)
        c2 = torch.combinations(a, with_replacement=True)
        expected = torch.empty(0, 2, dtype=a.dtype)
        self.assertEqual(c1, expected)
        self.assertEqual(c2, expected)

    def test_has_internal_overlap(self):
        OVERLAP_NO = 0
        OVERLAP_YES = 1
        OVERLAP_TOO_HARD = 2

        # Check for contiguous tensors
        a = torch.randn(3, 3)
        self.assertEqual(torch._debug_has_internal_overlap(a), OVERLAP_NO)

        # Checks for zero strides
        b = torch.randn(1, 3)
        b_expanded = b.expand(4, 3)
        self.assertEqual(torch._debug_has_internal_overlap(b_expanded), OVERLAP_YES)

    @staticmethod
    def unary_check_mem_overlap(self, inplace_op, value=-0.5, device='cpu'):
        tensor = torch.tensor(value, device=device).expand(3, 3)
        with self.assertRaisesRegex(RuntimeError, 'single memory location'):
            inplace_op(tensor)

    @staticmethod
    def _test_inplace_unary_mem_overlap(self, device='cpu'):
        TestTorch.unary_check_mem_overlap(self, lambda t: t.acos_(), device=device)
        TestTorch.unary_check_mem_overlap(self, lambda t: t.asin_(), device=device)
        TestTorch.unary_check_mem_overlap(self, lambda t: t.atan_(), device=device)
        TestTorch.unary_check_mem_overlap(self, lambda t: t.ceil_(), device=device)
        TestTorch.unary_check_mem_overlap(self, lambda t: t.cos_(), device=device)
        TestTorch.unary_check_mem_overlap(self, lambda t: t.erf_(), device=device)
        TestTorch.unary_check_mem_overlap(self, lambda t: t.erfc_(), device=device)
        TestTorch.unary_check_mem_overlap(self, lambda t: t.exp_(), device=device)
        TestTorch.unary_check_mem_overlap(self, lambda t: t.expm1_(), device=device)
        TestTorch.unary_check_mem_overlap(self, lambda t: t.floor_(), device=device)
        TestTorch.unary_check_mem_overlap(self, lambda t: t.log_(), device=device)
        TestTorch.unary_check_mem_overlap(self, lambda t: t.log10_(), device=device)
        TestTorch.unary_check_mem_overlap(self, lambda t: t.log1p_(), device=device)
        TestTorch.unary_check_mem_overlap(self, lambda t: t.log2_(), device=device)
        TestTorch.unary_check_mem_overlap(self, lambda t: t.round_(), device=device)
        TestTorch.unary_check_mem_overlap(self, lambda t: t.rsqrt_(), device=device)
        TestTorch.unary_check_mem_overlap(self, lambda t: t.sin_(), device=device)
        TestTorch.unary_check_mem_overlap(self, lambda t: t.sqrt_(), device=device)
        TestTorch.unary_check_mem_overlap(self, lambda t: t.tan_(), device=device)
        TestTorch.unary_check_mem_overlap(self, lambda t: t.tanh_(), device=device)
        TestTorch.unary_check_mem_overlap(self, lambda t: t.trunc_(), device=device)

    def test_inplace_unary_mem_overlap(self):
        return self._test_inplace_unary_mem_overlap(self)

    @unittest.expectedFailure
    def test_abs_unary_mem_overlap(self):
        self.unary_check_mem_overlap(lambda t: t.abs_())

    @unittest.expectedFailure
    def test_sinh_unary_mem_overlap(self):
        self.unary_check_mem_overlap(lambda t: t.sinh_())

    @unittest.expectedFailure
    def test_cosh_unary_mem_overlap(self):
        self.unary_check_mem_overlap(lambda t: t.cosh_())

    @unittest.skipIf(torch.cuda.device_count() < 2, 'only one GPU detected')
    def test_reverse_binary_ops_multiple_device(self):
        self.assertEqual(2 + torch.tensor(3), 2 + torch.tensor(3).to("cuda:1"))    # __radd__
        self.assertEqual(2 - torch.tensor(3), 2 - torch.tensor(3).to("cuda:1"))    # __rsub__
        self.assertEqual(2 * torch.tensor(3), 2 * torch.tensor(3).to("cuda:1"))    # __rmul__
        self.assertEqual(2 / torch.tensor(3), 2 / torch.tensor(3).to("cuda:1"))    # __rtruediv__
        self.assertEqual(2 // torch.tensor(3), 2 // torch.tensor(3).to("cuda:1"))  # __rfloordiv__

        with self.assertRaisesRegex(RuntimeError, "expected both inputs to be on same device"):
            torch.tensor(2).to("cuda:1") + torch.tensor(3).to("cuda:0")
        with self.assertRaisesRegex(RuntimeError, "expected both inputs to be on same device"):
            torch.tensor(2).to("cuda:1") - torch.tensor(3).to("cuda:0")
        with self.assertRaisesRegex(RuntimeError, "expected both inputs to be on same device"):
            torch.tensor(2).to("cuda:1") * torch.tensor(3).to("cuda:0")
        with self.assertRaisesRegex(RuntimeError, "expected both inputs to be on same device"):
            torch.tensor(2).to("cuda:1") / torch.tensor(3).to("cuda:0")
        with self.assertRaisesRegex(RuntimeError, "expected both inputs to be on same device"):
            torch.tensor(2).to("cuda:1") // torch.tensor(3).to("cuda:0")

    def test_allow_tensor_metadata_change(self):
        def do_test(t):
            with self.assertRaisesRegex(
                    RuntimeError,
                    "set_sizes_contiguous is not allowed on Tensor created from .data or .detach()"):
                t.resize_((2, 1))
            with self.assertRaisesRegex(
                    RuntimeError,
                    "set_storage is not allowed on Tensor created from .data or .detach()"):
                t.set_()
            with self.assertRaisesRegex(
                    RuntimeError,
                    "set_storage_offset is not allowed on Tensor created from .data or .detach()"):
                t.set_(t.storage(), 0, t.size(), list(t.stride()))

        do_test(torch.tensor([[1, 2]]).data)
        do_test(torch.tensor([[1, 2]]).detach())

    def test_c10_layer_norm(self):
        # test that we can call c10 ops and they return a reasonable result
        X = torch.rand(5, 5, dtype=torch.float)
        epsilon = 1e-4

        expected_norm = torch.nn.functional.layer_norm(X, X.size()[1:], eps=epsilon)
        actual_norm, actual_mean, actual_stdev = \
            torch.ops._caffe2.LayerNorm(torch.tensor(X), 1, epsilon)
        torch.testing.assert_allclose(expected_norm, actual_norm)

# Functions to test negative dimension wrapping
METHOD = 1
INPLACE_METHOD = 2
FUNCTIONAL = 4
DIM_ARG = None


def make_neg_dim_test(name, tensor_arg, arg_constr, types, extra_dim=0):
    def neg_dim_test(self):
        if isinstance(tensor_arg, list):
            assert METHOD not in types and INPLACE_METHOD not in types
            x = [torch.randn(arg) for arg in tensor_arg]
            ndim = len(tensor_arg[-1])
        else:
            x = torch.randn(*tensor_arg)
            ndim = len(tensor_arg)
        ndim += extra_dim

        n_dim_to_test = sum(map(lambda e: e is DIM_ARG, arg_constr()))

        for dims_val in combinations(range(ndim), n_dim_to_test):
            arg = arg_constr()
            arg_neg = copy.deepcopy(arg)
            idx = 0
            for i, v in enumerate(arg):
                if v is DIM_ARG:
                    arg[i] = dims_val[idx]
                    arg_neg[i] = dims_val[idx] - ndim
                    idx += 1

            if METHOD in types:
                a = getattr(x, name)(*arg)
                b = getattr(x, name)(*arg_neg)
                self.assertEqual(a, b)

            if INPLACE_METHOD in types:
                a = x.clone()
                getattr(a, name + '_')(*arg)
                b = x.clone()
                getattr(b, name + '_')(*arg_neg)
                self.assertEqual(a, b)

            if FUNCTIONAL in types:
                a = getattr(torch, name)(x, *arg)
                b = getattr(torch, name)(x, *arg_neg)
                self.assertEqual(a, b)

    return neg_dim_test


def idx_tensor(size, max_val):
    return torch.LongTensor(*size).random_(0, max_val - 1)


def add_neg_dim_tests():
    neg_dim_tests = [
        ('narrow', (10, 20, 30), lambda: [DIM_ARG, 0, 5], [METHOD]),
        ('transpose', (10, 20, 30), lambda: [DIM_ARG, DIM_ARG], [METHOD, INPLACE_METHOD, FUNCTIONAL]),
        ('size', (10, 20, 30), lambda: [DIM_ARG], [METHOD]),
        ('cat', [(2, 3, 4), (2, 3, 4)], lambda: [DIM_ARG], [FUNCTIONAL]),
        ('chunk', (10, 20, 30), lambda: [5, DIM_ARG], [METHOD, FUNCTIONAL]),
        ('gather', (10, 20), lambda: [DIM_ARG, idx_tensor((10, 20), 10)], [METHOD, FUNCTIONAL]),
        ('index_select', (10, 10), lambda: [DIM_ARG, idx_tensor((10,), 10)], [METHOD, FUNCTIONAL]),
        ('split', (10, 20), lambda: [5, DIM_ARG], [METHOD, FUNCTIONAL]),
        ('squeeze', (10, 1, 20, 1), lambda: [DIM_ARG], [METHOD, INPLACE_METHOD, FUNCTIONAL]),
        ('unbind', (2, 3, 4), lambda: [DIM_ARG], [FUNCTIONAL]),
        ('unsqueeze', (10, 20), lambda: [DIM_ARG], [METHOD, INPLACE_METHOD, FUNCTIONAL], 1),
        ('cumprod', (10, 20), lambda: [DIM_ARG], [METHOD, FUNCTIONAL]),
        ('cumsum', (10, 20), lambda: [DIM_ARG], [METHOD, FUNCTIONAL]),
        ('mean', (10, 20), lambda: [DIM_ARG], [METHOD, FUNCTIONAL]),
        ('median', (10, 20), lambda: [DIM_ARG], [METHOD, FUNCTIONAL]),
        ('mode', (10, 20), lambda: [DIM_ARG], [METHOD, FUNCTIONAL]),
        ('norm', (10, 20), lambda: [2, DIM_ARG], [METHOD, FUNCTIONAL]),
        ('prod', (10, 20), lambda: [DIM_ARG], [METHOD, FUNCTIONAL]),
        ('std', (10, 20), lambda: [DIM_ARG], [METHOD, FUNCTIONAL]),
        ('sum', (10, 20), lambda: [DIM_ARG], [METHOD, FUNCTIONAL]),
        ('var', (10, 20), lambda: [DIM_ARG], [METHOD, FUNCTIONAL]),
        ('kthvalue', (10, 20), lambda: [3, DIM_ARG], [METHOD, FUNCTIONAL]),
        ('max', (10, 20), lambda: [DIM_ARG], [METHOD, FUNCTIONAL]),
        ('min', (10, 20), lambda: [DIM_ARG], [METHOD, FUNCTIONAL]),
        ('sort', (10, 20), lambda: [DIM_ARG], [METHOD, FUNCTIONAL]),
        ('topk', (10, 20), lambda: [5, DIM_ARG], [METHOD, FUNCTIONAL]),
        ('renorm', (10, 20), lambda: [2, DIM_ARG, 1], [METHOD, INPLACE_METHOD, FUNCTIONAL]),
        ('index_add', (10, 10), lambda: [DIM_ARG, idx_tensor((10,), 10), torch.randn(10, 10)], [INPLACE_METHOD]),
        ('index_copy', (10, 10), lambda: [DIM_ARG, idx_tensor((10,), 10), torch.randn(10, 10)], [INPLACE_METHOD]),
        ('index_fill', (10, 10), lambda: [DIM_ARG, idx_tensor((10,), 10), 12], [INPLACE_METHOD]),
        ('scatter', (10, 10), lambda: [DIM_ARG, idx_tensor((10, 10), 10), torch.randn(10, 10)], [INPLACE_METHOD]),
        ('select', (10, 20), lambda: [DIM_ARG, 3], [METHOD]),
        ('unfold', (10, 20), lambda: [DIM_ARG, 5, 2], [METHOD]),
    ]

    for decl in neg_dim_tests:
        if len(decl) == 4:
            name, tensor_arg, arg_constr, types = decl
            extra_dim = 0
        elif len(decl) == 5:
            name, tensor_arg, arg_constr, types, extra_dim = decl

        test_name = 'test_' + name + '_neg_dim'

        assert not hasattr(_TestTorchMixin, test_name), "Duplicated test name: " + test_name
        setattr(_TestTorchMixin, test_name, make_neg_dim_test(name, tensor_arg, arg_constr, types, extra_dim))

add_neg_dim_tests()


class TestTorch(TestCase, _TestTorchMixin):
    pass

if __name__ == '__main__':
    run_tests()<|MERGE_RESOLUTION|>--- conflicted
+++ resolved
@@ -10779,28 +10779,8 @@
                 x,
                 return_inverse=True,
                 dim=0)
-<<<<<<< HEAD
             self.assertEqual(expected_unique_dim0, x_unique)
             self.assertEqual(expected_inverse_dim0, x_inverse)
-
-            x_unique, _, x_counts = torch._unique_dim2_temporary_will_remove_soon(
-                x,
-                return_inverse=False,
-                return_counts=True,
-                dim=0)
-            self.assertEqual(expected_unique_dim0, x_unique)
-            self.assertEqual(expected_counts_dim0, x_counts)
-
-            x_unique, x_inverse, x_counts = torch._unique_dim2_temporary_will_remove_soon(
-                x,
-                return_inverse=True,
-                return_counts=True,
-                dim=0)
-=======
->>>>>>> 13f03a42
-            self.assertEqual(expected_unique_dim0, x_unique)
-            self.assertEqual(expected_inverse_dim0, x_inverse)
-            self.assertEqual(expected_counts_dim0, x_counts)
 
             x_unique, _, x_counts = torch._unique_dim2_temporary_will_remove_soon(
                 x,
